#ifndef Kinematics_
#define Kinematics_

#include <stdio.h>
#include <stdlib.h>
#include <iostream>
#include <sstream>
#include <stdexcept>

// ROOT
#include "TSystem.h"
#include "TObject.h"
#include "TFile.h"
#include "TString.h"
#include "TH1.h"
#include "TMath.h"
#include "TLorentzVector.h"
#include "TRandom.h"
#include "TRandomGen.h"

// Delphes
#include "classes/DelphesClasses.h"

// Fastjet
#include "fastjet/ClusterSequence.hh"
#if INCCENTAURO == 1
#include "fastjet/plugins/Centauro/Centauro.hh"
#endif
//using namespace fastjet;

using std::map;
using std::cout;
using std::cerr;
using std::endl;

class Kinematics : public TObject
{
  public:
    Kinematics(Double_t enEleBeam, Double_t enIonBeam, Double_t crossAng);
    ~Kinematics();

    // calculators
    void CalculateDIS(TString recmethod);
    void CalculateDISbyElectron();
    void CalculateDISbyJB();
    void CalculateDISbyDA();
    void CalculateDISbyMixed();
    void getqWQuadratic();
    void CalculateHadronKinematics();
    void GetHadronicFinalState(
        TObjArrayIter itTrack, TObjArrayIter itEFlowTrack, TObjArrayIter itEFlowPhoton,
        TObjArrayIter itEFlowNeutralHadron, TObjArrayIter itParticle
        );
    void GetJets(
        TObjArrayIter itEFlowTrack, TObjArrayIter itEFlowPhoton,
        TObjArrayIter itEFlowNeutralHadron, TObjArrayIter itParticle
        );
    void CalculateJetKinematics(fastjet::PseudoJet jet);

    #if INCCENTAURO == 1
    void GetBreitFrameJets(
        TObjArrayIter itEFlowTrack, TObjArrayIter itEFlowPhoton,
        TObjArrayIter itEFlowNeutralHadron, TObjArrayIter itParticle
        );
    void CalculateBreitJetKinematics(fastjet::PseudoJet jet);
    #endif

    // kinematics (should be Double_t, if going in SimpleTree)
    Double_t W,Q2,Nu,x,y,s; // DIS
    Double_t pLab,pTlab,phiLab,etaLab,z,pT,qT,mX,xF,phiH,phiS; // hadron
    Double_t sigmah, Pxh, Pyh; // hadronic final state

    // nucleon transverse spin; if you set this externally,
    // it must be done before calculating `phiS` (before
    // `CalculateHadronKinematics`)
    Int_t tSpin; // should be +1 or -1

    // polarization
    Double_t pol;

    // 4-vectors
    // - lab frame
    TLorentzVector vecEleBeam, vecIonBeam;
    TLorentzVector vecElectron, vecW, vecQ;
    TLorentzVector vecHadron;
    // jets
    std::vector<fastjet::PseudoJet> jetsRec, jetsTrue;
    std::vector<fastjet::PseudoJet> breitJetsRec, breitJetsTrue;
    std::map<double, int> jetConstituents;
<<<<<<< HEAD
    fastjet::ClusterSequence* csRec;
    fastjet::ClusterSequence* csTrue;
=======
    ClusterSequence csRec;
    ClusterSequence csTrue;
>>>>>>> 720cadfe
    Double_t zjet, pTjet, qTjet;
    std::vector<double> jperp;
    std::vector<double> zhad_jet;
    // struck quark information
    Double_t quarkpT;

    // - c.o.m. frame of virtual photon and ion
    TLorentzVector CvecBoost;
    TVector3 Cboost;
    TLorentzVector CvecEleBeam, CvecIonBeam;
    TLorentzVector CvecElectron, CvecW, CvecQ;
    TLorentzVector CvecHadron;
    // - ion rest frame
    TLorentzVector IvecBoost;
    TVector3 Iboost;
    TLorentzVector IvecEleBeam, IvecIonBeam;
    TLorentzVector IvecElectron, IvecW, IvecQ;
    TLorentzVector IvecHadron;
    // other
    TLorentzVector vecSpin, IvecSpin;


    // particle masses
    static Double_t ElectronMass() { return 0.000511; };
    static Double_t ProtonMass()   { return 0.938272; };
    static Double_t KaonMass()     { return 0.493677; };
    static Double_t PionMass()     { return 0.139570; };
    Double_t IonMass;


    // boost calculations
    // - calculate boost vectors
    void SetBoostVecs() {
      // c.o.m. frame of virtual photon and ion
      CvecBoost = vecQ + vecIonBeam;
      Cboost = -1*CvecBoost.BoostVector();
      // ion rest frame
      IvecBoost = vecIonBeam;
      Iboost = -1*IvecBoost.BoostVector();
    };
    // - boost from Lab frame to photon+ion C.o.m. frame
    void BoostToComFrame(TLorentzVector Lvec, TLorentzVector &Cvec) {
      Cvec=Lvec; Cvec.Boost(Cboost); };
    // - boost from Lab frame to Ion rest frame
    void BoostToIonFrame(TLorentzVector Lvec, TLorentzVector &Ivec) {
      Ivec=Lvec; Ivec.Boost(Iboost); };


    // misc calculations
    // - convert energy,mass to momentum
    static Double_t EMtoP(Double_t energy, Double_t mass) {
      return TMath::Sqrt( TMath::Power(energy,2) - TMath::Power(mass,2) );
    };
    // - vector projection: returns vA projected onto vB
    static TVector3 Project(TVector3 vA, TVector3 vB) {
      if(fabs(vB.Dot(vB))<0.0001) {
        cerr << "WARNING: Kinematics::Project to null vector" << endl;
        return TVector3(0,0,0);
      };
      return vB * ( vA.Dot(vB) / ( vB.Dot(vB) ) );
    };
    // - vector rejection: returns vC projected onto plane transverse to vD
    static TVector3 Reject(TVector3 vC, TVector3 vD) {
      if(fabs(vD.Dot(vD))<0.0001) {
        cerr << "WARNING: Kinematics::Reject to null vector" << endl;
        return TVector3(0,0,0);
      };
      return vC - Project(vC,vD);
    };
    // - calculate angle between two planes, spanned by vectors
    static Double_t PlaneAngle(TVector3 vA, TVector3 vB, TVector3 vC, TVector3 vD) {
      TVector3 crossAB = vA.Cross(vB); // AxB
      TVector3 crossCD = vC.Cross(vD); // CxD
      Double_t sgn = crossAB.Dot(vD); // (AxB).D
      if(fabs(sgn)<0.00001) {
        cerr << "WARNING: Kinematics:PlaneAngle (AxB).D=0" << endl;
        return -10000;
      };
      sgn /= fabs(sgn); // sign of (AxB).D
      Double_t numer = crossAB.Dot(crossCD); // (AxB).(CxD)
      Double_t denom = crossAB.Mag() * crossCD.Mag(); // |AxB|*|CxD|
      if(fabs(denom)<0.00001) {
        cerr << "WARNING: Kinematics:PlaneAngle denominator=0" << endl;
        return -10000;
      };
      return sgn * TMath::ACos(numer/denom);
    };

    // misc. functions for hadronic final state
    float correctMass(int pid){
      float massOut = 0;
      switch(std::abs(pid)){
        case 11:
          massOut = ElectronMass();
          break;
        case 2212:
          massOut = ProtonMass();
          break;
        case 321:
          massOut = KaonMass();
          break;
        case 211:
          massOut = PionMass();
          break;
        default:
          cerr << "ERROR: unknown pid in Kinematics::correctMass" << endl;
          massOut = -1;
      };
      return massOut;
    };

    // asymmetry injection
    void InjectFakeAsymmetry(); // test your own asymmetry, for fit code validation


    // CUTS =====================================================
    const Double_t xMinGlobal = 0.05; // minimum x for "large-x"
    Bool_t CutDIS() {
      return x>xMinGlobal /* large x region */
          && W>3.0 /* inelastic region */
          && y>0.00 && y<0.95 /* ymin cut applied elsewhere */
          ;
    };
    Bool_t CutHadron() {
      return z>0.2 && z<0.9
          && vecHadron.Pt()>0.1 /* tracking limit on pT_lab */
          && xF>0 /* bias toward current fragmentation */
          ;
    };
    Bool_t CutFull() {
      return this->CutDIS()
          && this->CutHadron()
          ;
    };
    // ==========================================================


  private:
    static const Int_t asymInjectN = 2;
    Double_t moduVal[asymInjectN];
    Double_t ampVal[asymInjectN];
    Double_t asymInject;
    TRandom *RNG;
    Float_t RN;

  ClassDef(Kinematics,1);
};

#endif
<|MERGE_RESOLUTION|>--- conflicted
+++ resolved
@@ -87,13 +87,10 @@
     std::vector<fastjet::PseudoJet> jetsRec, jetsTrue;
     std::vector<fastjet::PseudoJet> breitJetsRec, breitJetsTrue;
     std::map<double, int> jetConstituents;
-<<<<<<< HEAD
+
     fastjet::ClusterSequence* csRec;
     fastjet::ClusterSequence* csTrue;
-=======
-    ClusterSequence csRec;
-    ClusterSequence csTrue;
->>>>>>> 720cadfe
+
     Double_t zjet, pTjet, qTjet;
     std::vector<double> jperp;
     std::vector<double> zhad_jet;
