--- conflicted
+++ resolved
@@ -15,8 +15,8 @@
   T->Branch("TrueZ",     &(Ktrue->z),     "TrueZ/D");
   T->Branch("TrueQSq",   &(Ktrue->Q2),    "TrueQSq/D");
   T->Branch("TruePhPerp",&(Ktrue->pT),    "TruePhPerp/D");
+  T->Branch("TruePhiH",  &(Ktrue->phiH),  "TruePhiH/D");
   T->Branch("TruePhiS",  &(Ktrue->phiS),  "TruePhiS/D");
-  T->Branch("TruePhiH",  &(Ktrue->phiH),  "TruePhiH/D");
   T->Branch("QSq",       &(K->Q2),        "QSq/D");
   T->Branch("X",         &(K->x),         "X/D");
   T->Branch("Y",         &(K->y),         "Y/D");
@@ -26,11 +26,6 @@
   T->Branch("PhPerp",    &(K->pT),        "PhPerp/D");
   T->Branch("PhiH",      &(K->phiH),      "PhiH/D");
   T->Branch("PhiS",      &(K->phiS),      "PhiS/D");
-<<<<<<< HEAD
-=======
-  T->Branch("TruePhiH",  &(Ktrue->phiH),  "TruePhiH/D");
-  T->Branch("TruePhiS",  &(Ktrue->phiS),  "TruePhiS/D");
->>>>>>> 395b1ce9
   T->Branch("PolT",      &(K->polT),      "PolT/D");
   T->Branch("PolL",      &(K->polL),      "PolL/D");
   T->Branch("PolB",      &(K->polBeam),   "PolB/D");
