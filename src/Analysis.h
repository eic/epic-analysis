#ifndef Analysis_
#define Analysis_

#include <stdlib.h>
#include <stdio.h>
#include <iostream>
#include <sstream>
#include <map>
#include <stdexcept>

// root
#include "TChain.h"
#include "TObjArray.h"
#include "TClonesArray.h"
#include "TFile.h"
#include "TRegexp.h"

// delphes
#include "classes/DelphesClasses.h"
#include "external/ExRootAnalysis/ExRootTreeReader.h"

//#include "fastjet/contrib/Centauro.hh"
//#include "fastjet/plugins/Centauro/Centauro.hh"

// largex-eic
#include "Histos.h"
#include "Kinematics.h"
#include "CutDef.h"
#include "BinSet.h"
#include "SimpleTree.h"


class Analysis : public TNamed
{
  public:
    Analysis(
        TString infileName_="",
        Double_t eleBeamEn_=5,
        Double_t ionBeamEn_=41,
        Double_t crossingAngle_=0,
        TString outfilePrefix_=""
        );
    ~Analysis();

    // number of bins
    const Int_t NBINS = 50;

    // access bin scheme by name
    BinSet *BinScheme(TString varname);

    // add a new bin scheme
    void AddBinScheme(TString varname, TString vartitle);

    // add a new final state bin
    void AddFinalState(TString finalStateN, TString finalStateT, Int_t pid_);

    // add DIS reconstruction method bin
    void AddRecMethod(TString recMethodN, TString recMethodT);

  
    // get Histos object name and title
    TString GetHistosName(int cpt, int cx, int cz, int cq, int cy, int cfs);
    TString GetHistosTitle(int cpt, int cx, int cz, int cq, int cy, int cfs);
    TString GetHistosNameJets(int cpt, int cz, int cx, int cq, int cy);
    TString GetHistosTitleJets(int cpt, int cz, int cx, int cq, int cy);
    TString GetHistosNameBreitJets(int cpt, int cz, int cx, int cq, int cy, int crec);
    TString GetHistosTitleBreitJets(int cpt, int cz, int cx, int cq, int cy, int crec);

    // if these are true, only take 'diagonal' elements of the multi
    // dimensional array of possible bins; this is useful
    // if you want to check specific bins
    // TODO: generalize
    Bool_t diagonalPtXZ;
    Bool_t diagonalXZQ;

    // additional settings
    Bool_t writeSimpleTree; // if true, write SimpleTree (not binned)
    Long64_t maxEvents; /* default=0, which runs all events;
                         * if > 0, run a maximum number of `maxEvents` events (useful for quick tests)
			 */

    // perform the analysis
    void Execute();

    // tools
    Bool_t CheckDiagonal(int cpt, int cx, int cz, int cq);

  protected:
    void CheckBins(BinSet *bs, std::vector<int> &v, Double_t var);

  private:
    Histos *HS;
    SimpleTree *ST;
    Kinematics *kin;
<<<<<<< HEAD
    TString infileName,outfileName,outfilePrefix;
=======
    Kinematics *kinTrue;
    TString infileName,outfileName;
>>>>>>> 47fd94a7
    TFile *outFile;
    Double_t eleBeamEn = 5; // GeV
    Double_t ionBeamEn = 41; // GeV
    Double_t crossingAngle = 0; // mrad
    std::map<TString,BinSet*> binSchemes;

    std::map<int,int> PIDtoEnum;
    std::map<int,TString> finalStateName;
    std::map<int, TString> recMethodName;
  ClassDef(Analysis,1);
};

#endif<|MERGE_RESOLUTION|>--- conflicted
+++ resolved
@@ -91,13 +91,8 @@
   private:
     Histos *HS;
     SimpleTree *ST;
-    Kinematics *kin;
-<<<<<<< HEAD
+    Kinematics *kin, *kinTrue;
     TString infileName,outfileName,outfilePrefix;
-=======
-    Kinematics *kinTrue;
-    TString infileName,outfileName;
->>>>>>> 47fd94a7
     TFile *outFile;
     Double_t eleBeamEn = 5; // GeV
     Double_t ionBeamEn = 41; // GeV
