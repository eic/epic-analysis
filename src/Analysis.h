--- conflicted
+++ resolved
@@ -128,13 +128,7 @@
     std::unique_ptr<HFSTree>      HFST;
     std::unique_ptr<ParticleTree> PT;
     std::shared_ptr<Kinematics>   kin, kinTrue;
-<<<<<<< HEAD
-#ifndef EXCLUDE_DELPHES
     std::shared_ptr<KinematicsJets> kinJet, kinJetTrue;
-#endif
-=======
-    std::shared_ptr<KinematicsJets> kinJet, kinJetTrue;
->>>>>>> 36f45741
     std::shared_ptr<HistosDAG>    HD;
     std::unique_ptr<Weights> weightInclusive, weightTrack, weightJet;
     Double_t wInclusiveTotal, wTrackTotal, wJetTotal;
