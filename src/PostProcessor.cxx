#include "PostProcessor.h"

ClassImp(PostProcessor)

using std::cout;
using std::cerr;
using std::endl;

// constructor
PostProcessor::PostProcessor(
  TString infileN_
)
  : infileN(infileN_)
{

  // settings
  // - summary canvas formatting
  summaryColor[0] = kRed;     summaryStyle[0] = kFullCircle;
  summaryColor[1] = kGreen+1; summaryStyle[1] = kFullTriangleUp;
  summaryColor[2] = kBlue;    summaryStyle[2] = kFullTriangleDown;
  // - general
  gStyle->SetOptStat(0);
  cout << std::fixed; // fixed float precision
  cout << std::setprecision(3);

  // set up input and output files
  cout << "-- postprocess histograms from " << infileN << endl;
  outfileN = infileN;
  outfileN(TRegexp("\\.root$")) = "";
  pngDir = outfileN+".images";
  outfileN += ".canvas.root";
  outfile = new TFile(outfileN,"RECREATE");
  infile = new TFile(infileN,"READ");
  gROOT->ProcessLine(".! mkdir -p "+pngDir);

  // rebuild DAGs
  HD = new HistosDAG();
  HD->Build(infile);

  // initialize algorithm-specific vars
  this->ResetVars();

};


//=========================================================================
// cleanup and close open files and streams
void PostProcessor::Finish() {
  infile->Close();
  outfile->Close();
  cout << outfileN << " written." << endl;
  cout << pngDir << "/ images written." << endl;
};


//=========================================================================
// reset global variables, such as summary canvases
void PostProcessor::ResetVars() {
  nsum=0;
  ndump=0;
  summaryCanvMap.clear();
  varList.clear();
};


//=========================================================================
/* ALGORITHM: dump histogram counts
 * - output will be appended to `countsFiles`
 * - so far only implemented for 1D
 */
void PostProcessor::DumpHist(TString datFile, TString histSet, TString varName) {
  cout << "dump " << histSet << " : " << varName << " to " << datFile << endl;
  Histos *H = (Histos*) infile->Get(histSet);
  TH1 *hist = H->Hist(varName);
  if(hist->GetDimension()>1) return;
  TString histTformatted = hist->GetTitle();
  histTformatted.ReplaceAll("#in"," in ");
  histTformatted.ReplaceAll("#pm","+-");

  gSystem->RedirectOutput(datFile,"a");
  cout << endl;
  cout << "Histogram: " << histTformatted << endl;

  gSystem->RedirectOutput("tempo","w");
  cout << "bin"
       << " " << varName << "_min"
       << " " << varName << "_max"
       << " " << "counts"
       << " " << "error"
       << " " << endl;
  for(int b=1; b<=hist->GetNbinsX(); b++) {
    cout << b
         << " " << hist->GetBinLowEdge(b)
         << " " << hist->GetBinLowEdge(b+1)
         << " " << hist->GetBinContent(b)
         << " " << hist->GetBinError(b)
         << endl;
  };

  gSystem->RedirectOutput(datFile,"a");
  gROOT->ProcessLine(".! cat tempo | column -t");
  gSystem->RedirectOutput(0);
  gROOT->ProcessLine(".! rm tempo");

};

//=========================================================================

/* ALGORITHM: dump averages of all histograms from `histSet` to the file `datFile`
 * - it is best to call this function in a loop, this function will only dump
 *   one line of information; if it's the first time you called it, it will
 *   dump header information as well
 * - use `cutName` to specify a cut defintion you want to print; e.g., loop
 *   over x bins and set the `cutName` to the x cut, to include columns for x
 *   bin boundaries
 * - when done looping, call `FinishDumpAve(datFile)`
 */
void PostProcessor::DumpAve(TString datFile, TString histSet, TString cutName) {
  cout << "dump averages from " << histSet
       << " to " << datFile << endl;
  Histos *H = (Histos*) infile->Get(histSet);

  // get associated cut, and print header info if it's the first time
  dumpCut = nullptr;
  if(ndump==0) {
    gSystem->RedirectOutput(datFile,"a");
    cout << endl << "Histogram Set:";
  };
  for(CutDef *cut : H->CutDefList) {
    if(cutName.CompareTo(cut->GetVarName(),TString::kIgnoreCase)==0) {
      dumpCut = cut;
    }
    else if(ndump==0) {
      TString cutT = cut->GetCutTitle();
      cutT.ReplaceAll("#in"," in ");
      cutT.ReplaceAll("#pm","+-");
      cout << "   " + cutT;
    };
  };
  if(ndump==0) {
    cout << endl;
    cout << "Averages in bins of " << dumpCut->GetVarTitle() << ":" << endl;
    cout << "------------------------" << endl;
    gSystem->RedirectOutput(0);
  };
  if(dumpCut==nullptr) {
    cerr << "ERROR: in DumpAve, cannot find cut def" << endl;
    return;
  };

  // start temporary file for output; this is so you can use `Columnify` later
  // for pretty print to full `datFile`
  gSystem->RedirectOutput(datFile+".tmp",ndump>0?"a":"w");

  // if this is the first time, populate ordered list of histograms; we keep a
  // local list, in case you call this function on a `Histos` with different
  // ordering; we want to maintain order for printout
  if(ndump==0) {
    // header for bin columns
    cout << "bin"
         << " " << dumpCut->GetVarTitle() << "_min"
         << " " << dumpCut->GetVarTitle() << "_max"
         << " counts";
    // loop over 1D histograms, build `varList`,
    // and print header for ave columns
    for(TString varName : H->VarNameList) {
      if(H->Hist(varName)->GetDimension()==1) {
        if(varName.Contains("xsec")) continue;
        varList.push_back(varName);
        cout << " <" + varName + ">";
      };
    };
    // header newline
    cout << endl;
  };

  // loop over local list of variables, and print their averages
  TH1 *hist;
  cout << ndump
       << " " << dumpCut->GetMin()
       << " " << dumpCut->GetMax();
  Bool_t first=true;
  Double_t counts;
  for(TString varName : varList) {
    hist = H->Hist(varName);
    if(first) {
      counts = hist->GetEntries();
      cout << " " << counts;
      first=false;
    }
    else if(hist->GetEntries()!=counts) {
      cerr << "WARNING: mismatch counts" << endl;
    };
    cout << " " << hist->GetMean();
  };
  cout << endl;
  gSystem->RedirectOutput(0);


  // iterate row counter
  ndump++;

};
void PostProcessor::FinishDumpAve(TString datFile) {
  this->Columnify(datFile+".tmp",datFile);
  gROOT->ProcessLine(".! rm "+datFile+".tmp");
  this->ResetVars();
};


//=========================================================================
/* ALGORITHM: draw a single histogram to a canvas, and write it
 * - `histName` is the name of the histogram given in Histos
 * - `drawFormat` is the formatting string passed to TH1::Draw()
 */
<<<<<<< HEAD
void PostProcessor::DrawSingle(Histos *H, TString histName, TString drawFormat) {
  cout << "draw single plot " << histName << "..." << endl;
  TH1 *hist = H->Hist(histName);
  if(hist==nullptr) {
    cerr << "ERROR: cannot find histogram " << histName << endl;
    return;
  };
  TString canvN = "canv_"+histName+"___"+H->GetSetName();
  TCanvas *canv = new TCanvas(canvN,canvN,dimx,dimy);
  hist->Draw(drawFormat);
  canv->SetGrid(1,1);
  canv->SetLogx(H->GetHistConfig(histName)->logx);
  canv->SetLogy(H->GetHistConfig(histName)->logy);
  canv->SetLogz(H->GetHistConfig(histName)->logz);
  canv->SetBottomMargin(0.15);
  canv->SetLeftMargin(0.15);
  canv->Print(pngDir+"/"+canvN+".png");
};




// OLD VERSION: 
void PostProcessor::DrawSingle(TString outName, TString histSet, TString varName) {
=======
void PostProcessor::DrawSingle(TString histSet, TString histName) {
>>>>>>> 5c6773f5

  Histos *H = (Histos*) infile->Get(histSet);
  TH1 *hist = H->Hist(histName);

  TString canvN = "canv_"+histName+"_"+H->GetSetName();
  TCanvas *canv = new TCanvas(canvN,canvN, dimx, dimy);

  hist->SetLineColor(kBlack);
  hist->SetMarkerColor(kBlack);
  hist->SetMarkerStyle(kFullCircle);
  hist->SetMarkerSize(1.0);
  hist->SetLineWidth(2);
  hist->GetXaxis()->SetLabelSize(0.06);
  hist->GetYaxis()->SetLabelSize(0.06);
  hist->GetXaxis()->SetTitleSize(0.06);
  hist->GetYaxis()->SetTitleSize(0.06);
  hist->GetXaxis()->SetTitleOffset(1.2);
  
  // determine draw type (TODO: probably could be generalized somehow)
  TString drawStr = "";
  switch(hist->GetDimension()) {
    case 1:
      drawStr = "EX0 P";
      if(histName=="Q_xsec") {
        hist->GetXaxis()->SetRangeUser(1,10);
        hist->GetYaxis()->SetRangeUser(1e-6,1);
        drawStr = "E P";
      };
      break;
    case 2:
      drawStr = "COLZ";
      break;
    case 3:
      drawStr = "BOX";
      break;
  };

  hist->Draw(drawStr);

  canv->SetGrid(1,1);
  canv->SetLogx(H->GetHistConfig(histName)->logx);
  canv->SetLogy(H->GetHistConfig(histName)->logy);
  canv->SetLogz(H->GetHistConfig(histName)->logz);
  canv->SetBottomMargin(0.15);
  canv->SetLeftMargin(0.15);
  canv->Print(pngDir+"/"+canvN+".png");
  outfile->cd("/");
  canv->Write();
  outfile->cd("/");

  /* // deprecated, for combining single plots; TODO if needed, make a separate method
  TH1 *histClone = (TH1*) hist->Clone();
  histClone->SetLineColor  (nsum<nsumMax?summaryColor[nsum]:kBlack);
  histClone->SetMarkerColor(nsum<nsumMax?summaryColor[nsum]:kBlack);
  histClone->SetMarkerStyle(nsum<nsumMax?summaryStyle[nsum]:kFullCircle);

  if(nsum==0) {
    summaryCanv = new TCanvas(
        "summaryCanv_"+histName,
        "summaryCanv_"+histName,
        dimx,dimy
        );
    summaryCanv->SetGrid(1,1);
    summaryCanv->SetLogx(H->GetHistConfig(histName)->logx);
    summaryCanv->SetLogy(H->GetHistConfig(histName)->logy);
    summaryCanv->SetLogz(H->GetHistConfig(histName)->logz);
    summaryCanv->SetBottomMargin(0.15);
    summaryCanv->SetLeftMargin(0.15);
  };
  summaryCanv->cd();
  histClone->Draw(drawStr+(nsum>0?" SAME":""));
  nsum++;
  */
};


//=========================================================================

/* ALGORITHM: draw a ratio of all 1D histograms in the specified histogram set
* - the ratio will be of `numerSet` over `denomSet`
* - canvases will be created, and depending on the setting of `plotRatioOnly`,
*   either just the ratio will be plotted, or the two histograms will also be
*   plotted
* - Use `outName` to specify a names for output canvases
* - summary canvases are also created, which can combine multiple ratio plots;
*   they are accumulated in `summaryCanvMap` and colors are set by `nsum`; call
*   `ResetVars` to reset the accumulation
 * - when done looping, call `FinishDrawRatios`
*/
void PostProcessor::DrawRatios(
    TString outName, TString numerSet, TString denomSet, Bool_t plotRatioOnly
) {

  cout << "draw ratios " << outName << "..." << endl;
  enum HHenum {num,den};
  Histos *HH[2];
  HH[num] = (Histos*) infile->Get(numerSet);
  HH[den] = (Histos*) infile->Get(denomSet);
  TH1 *hist[2];
  TH1D *ratio;
  Double_t ny,ry,err;
  TCanvas *canv;
  TString histT[2], tok[2], uniqT[2], sameT[2];
  Ssiz_t tf;

  outfile->cd("/");
  outfile->mkdir(outName);
  outfile->cd(outName);

  // loop over 1D histograms
  for(TString varName : HH[num]->VarNameList) {
    hist[num] = HH[num]->Hist(varName);
    if(hist[num]->GetDimension()==1) {
      hist[den] = HH[den]->Hist(varName);

      // filter title
      for(int f=0; f<2; f++)  histT[f] = hist[f]->GetTitle();
      for(int f=0; f<2; f++) {
        tf = 0;
        sameT[f] = "";
        uniqT[f] = "";
        while(histT[f].Tokenize(tok[f],tf,", ")) {
          if(histT[(f+1)%2].Contains(tok[f])) sameT[f] += ", " + tok[f];
          else                                uniqT[f] += ", " + tok[f];
        };
        sameT[f](TRegexp("^, "))="";
        uniqT[f](TRegexp("^, "))="";
        /*cout <<  "histT = " << histT[f] << endl;
          cout <<  "uniqT = " << uniqT[f] << endl;
          cout <<  "sameT = " << sameT[f] << endl;*/
        hist[f]->SetTitle(sameT[f]);
      };
      TString ratioStr = "ratio("+uniqT[num]+"/"+uniqT[den]+")";

      // calculate ratio
      ratio = (TH1D*) hist[num]->Clone();
      ratio->Divide(hist[den]);
      TString ratioT = ratio->GetTitle();
      TString ratioSummaryT = ratioT;
      ratioT(TRegexp("distribution")) = ratioStr;
      ratioSummaryT(TRegexp("distribution")) = "ratios";
      ratio->SetTitle(ratioT);

      // calculate ratio errors, assuming ratio represents an efficiency
      for(int b=0; b<=ratio->GetNbinsX(); b++) {
        ny = hist[den]->GetBinContent(b);
        ry = ratio->GetBinContent(b);
        err = TMath::Abs(ny)>0 ?
          TMath::Sqrt( ry*(1-ry) / ny )
          : 0;
        ratio->SetBinError(b,err);
      };

      // canvas
      TString canvN = "canv_"+outName+"_"+varName;
      Int_t dimx=800;
      Int_t dimy=700;
      canv = new TCanvas(canvN,canvN, dimx*(plotRatioOnly?1:2), dimy);

      // draw plots
      int numPads;
      if(!plotRatioOnly) { canv->Divide(2,1); numPads=2; }
      else { canv->Divide(1,1); numPads=1; };
      if(!plotRatioOnly) {
        canv->cd(2);
        hist[num]->SetLineColor(kYellow-8);
        hist[den]->SetLineColor(kAzure-7);
        hist[num]->SetMarkerColor(kYellow-8);
        hist[den]->SetMarkerColor(kAzure-7);
        hist[num]->SetMarkerStyle(kFullCircle);
        hist[den]->SetMarkerStyle(kFullCircle);
        for(int f=0; f<2; f++) {
          hist[f]->SetMarkerSize(1.0);
          hist[f]->SetLineWidth(2);
          hist[f]->GetXaxis()->SetLabelSize(0.06);
          hist[f]->GetYaxis()->SetLabelSize(0.06);
          hist[f]->GetXaxis()->SetTitleSize(0.06);
          hist[f]->GetYaxis()->SetTitleSize(0.06);
          hist[f]->GetXaxis()->SetTitleOffset(1.2);
          //if(plotName=="PperpDistLin") hist[f]->GetXaxis()->SetRangeUser(0,1.7);
        };
        hist[den]->Draw("EX0 P");
        hist[num]->Draw("EX0 P SAME");
      };
      canv->cd(1);
      ratio->GetYaxis()->SetTitle(ratioStr);
      ratio->SetLineColor(kBlack);
      ratio->SetMarkerColor(kBlack);
      ratio->SetMarkerStyle(kFullCircle);
      ratio->SetMarkerSize(1.0);
      ratio->SetLineWidth(2);
      ratio->GetXaxis()->SetLabelSize(0.06);
      ratio->GetYaxis()->SetLabelSize(0.06);
      ratio->GetXaxis()->SetTitleSize(0.06);
      ratio->GetYaxis()->SetTitleSize(0.06);
      ratio->GetXaxis()->SetTitleOffset(1.2);
      ratio->GetYaxis()->SetRangeUser(0,1.3);
      ratio->Draw("EX0 P");
      for(int pad=1; pad<=numPads; pad++) {
        canv->GetPad(pad)->SetGrid(1,1);
        canv->GetPad(pad)->SetLogx(HH[num]->GetHistConfig(varName)->logx);
        if(pad>1) {
          canv->GetPad(pad)->SetLogy(HH[num]->GetHistConfig(varName)->logy);
          canv->GetPad(pad)->SetLogz(HH[num]->GetHistConfig(varName)->logz);
        };
        canv->GetPad(pad)->SetBottomMargin(0.15);
        canv->GetPad(pad)->SetLeftMargin(0.15);
      };
      canv->Print(pngDir+"/"+canvN+".png");
      canv->Write();

      // add to summary canvas
      TH1D *ratioSummary = (TH1D*) ratio->Clone();
      ratioSummary->SetTitle(ratioSummaryT);
      ratioSummary->SetYTitle("ratio");
      ratioSummary->SetLineColor  (nsum<nsumMax?summaryColor[nsum]:kBlack);
      ratioSummary->SetMarkerColor(nsum<nsumMax?summaryColor[nsum]:kBlack);
      ratioSummary->SetMarkerStyle(nsum<nsumMax?summaryStyle[nsum]:kFullCircle);
      auto kv = summaryCanvMap.find(varName);
      if(kv==summaryCanvMap.end()) {
        summaryCanv = new TCanvas(
            "summaryCanv_ratio"+varName,
            "summaryCanv_ratio"+varName,
            dimx,dimy
            );
        summaryCanv->SetGrid(1,1);
        summaryCanv->SetLogx(HH[num]->GetHistConfig(varName)->logx);
        summaryCanv->SetBottomMargin(0.15);
        summaryCanv->SetLeftMargin(0.15);
        summaryCanvMap.insert(std::pair<TString,TCanvas*>(varName,summaryCanv));
        ratioSummary->Draw();
      } else {
        kv->second->cd();
        ratioSummary->Draw("SAME");
      };

    };
  };
  outfile->cd("/");
  nsum++;
};
void PostProcessor::FinishDrawRatios(TString summaryDir) {
  // write summary canvas
  outfile->cd("/");
  outfile->mkdir(summaryDir);
  outfile->cd(summaryDir);
  for(auto const& kv : summaryCanvMap) {
    kv.second->Write();
    kv.second->Print(pngDir+"/"+summaryDir+"_"+kv.first+".png");
  };
  outfile->cd("/");
  this->ResetVars();
};



//=========================================================================
// TEXT FILE: start new text file, append to text file, print text file
void PostProcessor::StartTextFile(TString datFile, TString firstLine) {
  gSystem->RedirectOutput(datFile,"w");
  if(firstLine!="") cout << firstLine << endl;
  gSystem->RedirectOutput(0);
};
void PostProcessor::AppendToTextFile(TString datFile, TString appendText="") {
  gSystem->RedirectOutput(datFile,"a");
  cout << appendText << endl;
  gSystem->RedirectOutput(0);
};
void PostProcessor::PrintTextFile(TString datFile) {
  gROOT->ProcessLine(".! cat "+datFile);
};


//=========================================================================
// TEXT FILE: pipe `inputFile` through `column -t` and append output to `outputFile`
void PostProcessor::Columnify(TString inputFile, TString outputFile) {
  gSystem->RedirectOutput(outputFile,"a");
  gROOT->ProcessLine(".! cat "+inputFile+" | column -t");
  gSystem->RedirectOutput(0);
};


//=========================================================================
// get pointer to BinSet associated with variable
BinSet *PostProcessor::GetBinSet(TString varName) {
  return (BinSet*) infile->Get(varName+"_bins");
};
// get pointer to CutDef associated with a particular bin
CutDef *PostProcessor::GetBinCut(TString varName, Int_t binNum) {
  return this->GetBinSet(varName)->Cut(binNum);
};
// get list of bin numbers
std::vector<int> PostProcessor::GetBinNums(TString varName) {
  BinSet *B = this->GetBinSet(varName);
  std::vector<int> retVec;
  if(B==nullptr) {
    cerr << "ERROR: unknown variable " << varName << " in PostProcessor::GetBinNums" << endl;
  } else {
    for(int n=0; n<B->GetNumBins(); n++) retVec.push_back(n);
  };
  return retVec;
};

// return true if the bin is "full" range, and it's not the only bin
Bool_t PostProcessor::SkipFull(TString varName, Int_t binNum) {
  return GetBinSet(varName)->GetNumBins() > 1 &&
         GetBinCut(varName,binNum)->GetCutType()=="Full";
};


//=========================================================================
// destructor
PostProcessor::~PostProcessor() {
};
<|MERGE_RESOLUTION|>--- conflicted
+++ resolved
@@ -213,7 +213,6 @@
  * - `histName` is the name of the histogram given in Histos
  * - `drawFormat` is the formatting string passed to TH1::Draw()
  */
-<<<<<<< HEAD
 void PostProcessor::DrawSingle(Histos *H, TString histName, TString drawFormat) {
   cout << "draw single plot " << histName << "..." << endl;
   TH1 *hist = H->Hist(histName);
@@ -233,14 +232,8 @@
   canv->Print(pngDir+"/"+canvN+".png");
 };
 
-
-
-
 // OLD VERSION: 
-void PostProcessor::DrawSingle(TString outName, TString histSet, TString varName) {
-=======
 void PostProcessor::DrawSingle(TString histSet, TString histName) {
->>>>>>> 5c6773f5
 
   Histos *H = (Histos*) infile->Get(histSet);
   TH1 *hist = H->Hist(histName);
