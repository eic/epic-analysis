--- conflicted
+++ resolved
@@ -331,14 +331,11 @@
     if(!(kin->CalculateDIS(reconMethod))) continue; // reconstructed
     if(!(kinTrue->CalculateDIS(reconMethod))) continue; // generated (truth)
 
-<<<<<<< HEAD
+    // Get the weight for this event's Q2
+    auto Q2weightFactor = GetEventQ2Weight(kinTrue->Q2, inLookup[chain->GetTreeNumber()]);
+
     //fill HFS tree here?
     if( writeHFSTree && kin->nHFS > 0) HFST->FillTree(1.0);
-    
-    
-=======
-    // Get the weight for this event's Q2
-    auto Q2weightFactor = GetEventQ2Weight(kinTrue->Q2, inLookup[chain->GetTreeNumber()]);
 
     // fill inclusive histograms, if only `inclusive` is included in output
     // (otherwise they will be filled in track and jet loops)
@@ -348,7 +345,6 @@
       FillHistosInclusive(wInclusive);
     }
 
->>>>>>> 3d440ca4
     // loop over reconstructed particles again
     /* - calculate hadron kinematics
      * - fill output data structures (Histos, SimpleTree, etc.)
