--- conflicted
+++ resolved
@@ -50,7 +50,7 @@
   TTreeReaderArray<Int_t> hepmcp_BCID(tr, "hepmcp_BCID");
   TTreeReaderArray<Int_t> hepmcp_m1(tr, "hepmcp_m1"); 
   TTreeReaderArray<Int_t> hepmcp_m2(tr, "hepmcp_m2"); 
-  
+
 
   // All true particles (including secondaries, etc)
   TTreeReaderArray<Int_t> mcpart_ID(tr,        "mcpart_ID");
@@ -123,22 +123,17 @@
      * - find scattered electron
      * - find beam particles
      */
-<<<<<<< HEAD
-    std::vector<ParticlesEE> mcpart;
+    std::vector<Particles> mcpart;
     double maxPt = 0;
-=======
-    std::vector<Particles> mcpart;
-    double maxP = 0;
->>>>>>> 38a86b3a
     int genEleID = -1;
     bool foundBeamElectron = false;
     bool foundBeamIon = false;
     int genEleBCID = -1;
 
     for(int imc=0; imc<hepmcp_PDG.GetSize(); imc++) {
-      
+
       int pid_ = hepmcp_PDG[imc];
-            
+
       int genStatus_ = hepmcp_status[imc]; // genStatus 4: beam particle,  1: final state
       
       double px_ = hepmcp_psx[imc];
@@ -147,22 +142,14 @@
       double e_  = hepmcp_E[imc];
       
       double p_ = sqrt(pow(hepmcp_psx[imc],2) + pow(hepmcp_psy[imc],2) + pow(hepmcp_psz[imc],2));
-<<<<<<< HEAD
       double pt_ = sqrt(pow(hepmcp_psx[imc],2) + pow(hepmcp_psy[imc],2));
-      double mass_ = (fabs(pid_)==211)?pimass:(fabs(pid_)==321)?kmass:(fabs(pid_)==11)?emass:(fabs(pid_)==13)?mumass:(fabs(pid_)==2212)?pmass:0.;      
+      double mass_ = (fabs(pid_)==211)?constants::pimass:(fabs(pid_)==321)?constants::kmass:(fabs(pid_)==11)?constants::emass:(fabs(pid_)==13)?constants::mumass:(fabs(pid_)==2212)?constants::pmass:0.;
 
       // add to `mcpart`
-      ParticlesEE part;
+      Particles part;
 
       //cout << genStatus_ << " " << pid_ << " " << part.mcID << " " << hepmcp_BCID[imc] << " " << hepmcp_m1[imc] << " " << hepmcp_m2[imc] << " "
       //      << px_ << " " << py_ << " " << pz_ << " " << e_ << endl;
-
-=======
-      double mass_ = (fabs(pid_)==211)?constants::pimass:(fabs(pid_)==321)?constants::kmass:(fabs(pid_)==11)?constants::emass:(fabs(pid_)==13)?constants::mumass:(fabs(pid_)==2212)?constants::pmass:0.;
-      
-      // add to `mcpart`
-      Particles part;
->>>>>>> 38a86b3a
       
       if(genStatus_ == 1) { // final state
 	
@@ -291,13 +278,8 @@
       double reco_px = tracks_p_x[ireco];
       double reco_py = tracks_p_y[ireco];
       double reco_pz = tracks_p_z[ireco];
-<<<<<<< HEAD
-      reco_mass = (fabs(pid_)==211)?pimass:(fabs(pid_)==321)?kmass:(fabs(pid_)==11)?emass:(fabs(pid_)==13)?mumass:(fabs(pid_)==2212)?pmass:0.;
-      
-=======
       reco_mass = (fabs(pid_)==211)?constants::pimass:(fabs(pid_)==321)?constants::kmass:(fabs(pid_)==11)?constants::emass:(fabs(pid_)==13)?constants::mumass:(fabs(pid_)==2212)?constants::pmass:0.;
 
->>>>>>> 38a86b3a
       double reco_p = sqrt(reco_px*reco_px + reco_py*reco_py + reco_pz*reco_pz);
       double reco_E = sqrt(reco_p*reco_p + reco_mass * reco_mass);
 
