--- conflicted
+++ resolved
@@ -320,9 +320,7 @@
       }
 
     } // end reco loop
-<<<<<<< HEAD
-    
-=======
+
 
     //add all clusters for hadronic final state
     int jentryt = tr.GetCurrentEntry();
@@ -394,7 +392,6 @@
     }
 
 
->>>>>>> 222bc551
     // skip the event if the scattered electron is not found and we need it
     if(recEleFound < 1) {
       numNoEle++;
