--- conflicted
+++ resolved
@@ -27,8 +27,8 @@
   AddBinScheme("x","x");
   AddBinScheme("q","Q");
   AddBinScheme("y","y");
-
-<<<<<<< HEAD
+  AddBinScheme("pt_jet", "jet p_{T}");
+
   // final state bins (e.g., tracks or jets)
   AddBinScheme("finalState","finalState");
   AddFinalState("pipTrack","#pi^{+} tracks", 211);
@@ -38,15 +38,6 @@
   // TODO: generalized diagonalizer
   diagonalPtXZ = false;
   diagonalXZQ = false;
-=======
-  AddBinScheme("pt_jet", "jet p_{T}");
-
-
-  // set final states
-  // TODO: consider making this another bin scheme
-  PIDtoEnum.insert(std::pair<int,int>(211,pPip));
-  //PIDtoEnum.insert(std::pair<int,int>(-211,pPim));
->>>>>>> 3451fcc4
 };
 
 
@@ -84,9 +75,7 @@
   const Int_t NqBins = BinScheme("q")->GetNumBins();
   const Int_t NyBins = BinScheme("y")->GetNumBins();
   const Int_t NfinalStateBins = BinScheme("finalState")->GetNumBins();
-
-
-  const Int_t NptjetBins = BinScheme("pt_jet")->GetBinList()->GetEntries();
+  const Int_t NptjetBins = BinScheme("pt_jet")->GetNumBins();
 
 
   // sets of histogram sets
@@ -95,14 +84,9 @@
   // - `histSet*List` are used as temporary lists of relevant `Histos` pointers
   // - TODO: if we add one more dimension, 7D array will probably break; need
   //         better data structure
-<<<<<<< HEAD
   Histos *histSet[NptBins][NxBins][NzBins][NqBins][NyBins][NfinalStateBins];
-=======
-  Histos *histSet[NptBins][NxBins][NzBins][NqBins][NyBins][NPart];
   Histos *histSetJets[NptjetBins][NxBins][NqBins][NyBins];
-  // add histos here?
   
->>>>>>> 3451fcc4
   std::vector<Histos*> histSetList;
   std::vector<Histos*> histSetListJets;
   
@@ -110,14 +94,14 @@
   std::vector<int> v_pt, v_x, v_z, v_q, v_y;
   // instantiate Histos sets, and populate 
   TString histosN,histosT;
-  cout << "Define histograms..." << endl;
+
+  cout << "Define track histograms..." << endl;
   for(int bpt=0; bpt<NptBins; bpt++) { // - loop over pT bins
     for(int bx=0; bx<NxBins; bx++) { // - loop over x bins
       for(int bz=0; bz<NzBins; bz++) { // - loop over z bins
         for(int bq=0; bq<NqBins; bq++) { // - loop over q bins
           if(CheckDiagonal(bpt,bx,bz,bq)) continue; // diagonalizer
           for(int by=0; by<NyBins; by++) { // - loop over y bins
-<<<<<<< HEAD
             for(int bfs=0; bfs<NfinalStateBins; bfs++) { // - loop over final states
 
               // set Histos name and title
@@ -168,105 +152,54 @@
 
               // add histogram set full list
               histSetList.push_back(histSet[bpt][bx][bz][bq][by][bfs]);
-=======
-
-            // set plot name
-            plotN  = "_" + BinScheme("pt")->Cut(bpt)->GetVarName() + Form("%d",bpt);
-            plotN += "_" + BinScheme("x")->Cut(bx)->GetVarName() + Form("%d",bx);
-            plotN += "_" + BinScheme("z")->Cut(bz)->GetVarName() + Form("%d",bz);
-            plotN += "_" + BinScheme("q")->Cut(bq)->GetVarName() + Form("%d",bq);
-            plotN += "_" + BinScheme("y")->Cut(by)->GetVarName() + Form("%d",by);
-
-            // set plot title
-            plotT  = ", " + BinScheme("pt")->Cut(bpt)->GetCutTitle();
-            plotT += ", " + BinScheme("x")->Cut(bx)->GetCutTitle();
-            plotT += ", " + BinScheme("z")->Cut(bz)->GetCutTitle();
-            plotT += ", " + BinScheme("q")->Cut(bq)->GetCutTitle();
-            plotT += ", " + BinScheme("y")->Cut(by)->GetCutTitle();
-
-            // loop over particles
-            histSet[bpt][bx][bz][bq][by][pPip] = new Histos("pipTrack"+plotN,"#pi^{+} tracks"+plotT);
-	    int NBINS = histSet[bpt][bx][bz][bq][by][pPip]->NBINS;
-            //histSet[bpt][bx][bz][bq][by][pPim] = new Histos("pimTrack"+plotN,"#pi^{-} tracks"+plotT);
-
-	    // Defining histograms (moved from Histos constructor)
-	    histSet[bpt][bx][bz][bq][by][pPip]->DefineHist2D("Q2vsX","x","Q^{2}","","GeV^{2}",NBINS,1e-3,1,NBINS,1,100,true,true);
-	    histSet[bpt][bx][bz][bq][by][pPip]->DefineHist1D("Q","Q","GeV",NBINS,1.0,11.0,true,true);
-	    histSet[bpt][bx][bz][bq][by][pPip]->DefineHist1D("x","x","",NBINS,1e-3,1.0,true,true);
-	    histSet[bpt][bx][bz][bq][by][pPip]->DefineHist1D("y","y","",NBINS,1e-5,1,true);
-	    histSet[bpt][bx][bz][bq][by][pPip]->DefineHist1D("W","W","GeV",NBINS,0,15);
-	    // -- hadron 4-momentum                                                                                                                                                                                                                        
-	    histSet[bpt][bx][bz][bq][by][pPip]->DefineHist1D("pLab","p_{lab}","GeV",NBINS,0,10);
-	    histSet[bpt][bx][bz][bq][by][pPip]->DefineHist1D("pTlab","p_{T}^{lab}","GeV",NBINS,1e-2,3,true);
-	    histSet[bpt][bx][bz][bq][by][pPip]->DefineHist1D("etaLab","#eta_{lab}","",NBINS,-5,5);
-	    histSet[bpt][bx][bz][bq][by][pPip]->DefineHist1D("phiLab","#phi_{lab}","",NBINS,-TMath::Pi(),TMath::Pi());
-	    // -- hadron kinematics
-	    histSet[bpt][bx][bz][bq][by][pPip]->DefineHist1D("z","z","",NBINS,0,1);
-	    histSet[bpt][bx][bz][bq][by][pPip]->DefineHist1D("pT","p_{T}","GeV",NBINS,1e-2,3,true);
-	    histSet[bpt][bx][bz][bq][by][pPip]->DefineHist1D("qT","q_{T}","GeV",NBINS,1e-2,5,true);
-	    histSet[bpt][bx][bz][bq][by][pPip]->DefineHist1D("qTq","q_{T}/Q","",NBINS,1e-2,3,true);
-	    histSet[bpt][bx][bz][bq][by][pPip]->DefineHist1D("mX","m_{X}","GeV",NBINS,0,20);
-	    histSet[bpt][bx][bz][bq][by][pPip]->DefineHist1D("phiH","#phi_{h}","",NBINS,-TMath::Pi(),TMath::Pi());
-	    histSet[bpt][bx][bz][bq][by][pPip]->DefineHist1D("phiS","#phi_{S}","",NBINS,-TMath::Pi(),TMath::Pi());
-	    // -- cross sections                                                                                                                                                                                                                      
-  //DefineHist1D("Q_xsec","Q","GeV",10,0.5,10.5,false,true); // linear                                                                                                                                                                                        
-	    histSet[bpt][bx][bz][bq][by][pPip]->DefineHist1D("Q_xsec","Q","GeV",10,1.0,10.0,true,true); // log
-	    
-	    histSet[bpt][bx][bz][bq][by][pPip]->Hist("Q_xsec")->SetMinimum(1e-10);
-	    
-            // store cut definitions with histogram sets, then add histogram sets full list
-            for(int bp=0; bp<NPart; bp++) {
-              histSet[bpt][bx][bz][bq][by][bp]->AddCutDef(BinScheme("pt")->Cut(bpt));
-              histSet[bpt][bx][bz][bq][by][bp]->AddCutDef(BinScheme("x")->Cut(bx));
-              histSet[bpt][bx][bz][bq][by][bp]->AddCutDef(BinScheme("z")->Cut(bz));
-              histSet[bpt][bx][bz][bq][by][bp]->AddCutDef(BinScheme("q")->Cut(bq));
-              histSet[bpt][bx][bz][bq][by][bp]->AddCutDef(BinScheme("y")->Cut(by));
-              histSetList.push_back(histSet[bpt][bx][bz][bq][by][bp]);
->>>>>>> 3451fcc4
             };
           };
         };
       };
     };
   };
+
+  cout << "Define jet histograms..." << endl;
   for(int bpt=0; bpt<NptjetBins; bpt++) { // - loop over jet pT bins
-    for(int bx=0; bx<NxBins; bx++) { // - loop over x bins      
-      for(int bq=0; bq<NqBins; bq++) { // - loop over q bins                                                                                                                                                                                       
-
-	for(int by=0; by<NyBins; by++) { // - loop over y bins
-	  // set plot name
-	  plotN  = "_" + BinScheme("pt_jet")->Cut(bpt)->GetVarName() + Form("%d",bpt);
-	  plotN += "_" + BinScheme("x")->Cut(bx)->GetVarName() + Form("%d",bx);	  
-	  plotN += "_" + BinScheme("q")->Cut(bq)->GetVarName() + Form("%d",bq);
-	  plotN += "_" + BinScheme("y")->Cut(by)->GetVarName() + Form("%d",by);
-	  
-	  // set plot title
-	  plotT  = ", " + BinScheme("pt_jet")->Cut(bpt)->GetCutTitle();
-	  plotT += ", " + BinScheme("x")->Cut(bx)->GetCutTitle();	  
-	  plotT += ", " + BinScheme("q")->Cut(bq)->GetCutTitle();
-	  plotT += ", " + BinScheme("y")->Cut(by)->GetCutTitle();
-	  
-	  // loop over particles
-	  // one test plot, jet pT
-	  histSetJets[bpt][bx][bq][by] = new Histos("jets"+plotN,"jets" +plotT);
-	  //histSet[bpt][bx][bz][bq][by][pPim] = new Histos("pimTrack"+plotN,"#pi^{-} tracks"+plotT);
-	  
-	  int NBINS = histSetJets[bpt][bx][bq][by]->NBINS;
-
-	  // jet kinematics plots
-	  histSetJets[bpt][bx][bq][by]->DefineHist1D("pT_jet","p_{T}","GeV", NBINS, 1e-2, 50);
-	  histSetJets[bpt][bx][bq][by]->DefineHist1D("mT_jet","m_{T}","GeV", NBINS, 1e-2, 20);
-	  histSetJets[bpt][bx][bq][by]->DefineHist1D("z_jet","z","GeV", NBINS,0, 1);
-	  histSetJets[bpt][bx][bq][by]->DefineHist1D("eta_jet","#eta_{lab}","GeV", NBINS,-5,5);
-
-	  // store cut definitions with histogram sets, then add histogram sets full list
-
-	  histSetJets[bpt][bx][bq][by]->AddCutDef(BinScheme("pt_jet")->Cut(bpt));
-	  histSetJets[bpt][bx][bq][by]->AddCutDef(BinScheme("x")->Cut(bx));	    
-	  histSetJets[bpt][bx][bq][by]->AddCutDef(BinScheme("q")->Cut(bq));
-	  histSetJets[bpt][bx][bq][by]->AddCutDef(BinScheme("y")->Cut(by));
-	  histSetListJets.push_back(histSetJets[bpt][bx][bq][by]);	  
-	};	
+    for(int bx=0; bx<NxBins; bx++) { // - loop over x bins
+      for(int bq=0; bq<NqBins; bq++) { // - loop over q bins
+        for(int by=0; by<NyBins; by++) { // - loop over y bins
+
+          // TODO: use GetHistosName and GetHistosTitle here.... may need to write 
+          //       new functions GetJetHistosName and GetJetHistosTitle; this will
+          //       be useful for PostProcessor
+          // set plot name
+          histosN = "jets";
+          histosN += "_" + BinScheme("pt_jet")->Cut(bpt)->GetVarName() + Form("%d",bpt);
+          histosN += "_" + BinScheme("x")->Cut(bx)->GetVarName() + Form("%d",bx);	  
+          histosN += "_" + BinScheme("q")->Cut(bq)->GetVarName() + Form("%d",bq);
+          histosN += "_" + BinScheme("y")->Cut(by)->GetVarName() + Form("%d",by);
+
+          // set plot title
+          histosT = "jets";
+          histosT += ", " + BinScheme("pt_jet")->Cut(bpt)->GetCutTitle();
+          histosT += ", " + BinScheme("x")->Cut(bx)->GetCutTitle();	  
+          histosT += ", " + BinScheme("q")->Cut(bq)->GetCutTitle();
+          histosT += ", " + BinScheme("y")->Cut(by)->GetCutTitle();
+
+          // loop over particles
+          // one test plot, jet pT
+          histSetJets[bpt][bx][bq][by] = new Histos(histosN,histosT);
+          HS = histSetJets[bpt][bx][bq][by]; // shorthand pointer
+
+          // jet kinematics plots
+          HS->DefineHist1D("pT_jet","p_{T}","GeV", NBINS, 1e-2, 50);
+          HS->DefineHist1D("mT_jet","m_{T}","GeV", NBINS, 1e-2, 20);
+          HS->DefineHist1D("z_jet","z","GeV", NBINS,0, 1);
+          HS->DefineHist1D("eta_jet","#eta_{lab}","GeV", NBINS,-5,5);
+
+          // store cut definitions with histogram sets, then add histogram sets full list
+          HS->AddCutDef(BinScheme("pt_jet")->Cut(bpt));
+          HS->AddCutDef(BinScheme("x")->Cut(bx));	    
+          HS->AddCutDef(BinScheme("q")->Cut(bq));
+          HS->AddCutDef(BinScheme("y")->Cut(by));
+          histSetListJets.push_back(histSetJets[bpt][bx][bq][by]);	  
+        };	
       };
     };
   };
@@ -429,39 +362,39 @@
     // jet loop
     if(kin->CutDIS()){
       for(int i = 0; i < kin->jetsRec.size(); i++){
-	PseudoJet jet = kin->jetsRec[i];
-	TLorentzVector pjet(jet.px(), jet.py(), jet.pz(), jet.E());
-	double zjet = (kin->vecIonBeam*pjet)/((kin->vecIonBeam)*(kin->vecQ));	
-	
-	
-	// following same procedure as in track loop	
-	CheckBins( BinScheme("pt_jet"), v_pt, jet.pt() );
+        PseudoJet jet = kin->jetsRec[i];
+        TLorentzVector pjet(jet.px(), jet.py(), jet.pz(), jet.E());
+        double zjet = (kin->vecIonBeam*pjet)/((kin->vecIonBeam)*(kin->vecQ));	
+
+
+        // following same procedure as in track loop	
+        CheckBins( BinScheme("pt_jet"), v_pt, jet.pt() );
         CheckBins( BinScheme("x"),  v_x,  kin->x );        
         CheckBins( BinScheme("q"),  v_q,  TMath::Sqrt(kin->Q2) );
         CheckBins( BinScheme("y"),  v_y,  kin->y );
 
-	histSetFillList.clear();
+        histSetFillList.clear();
         for(int bpt : v_pt) {
           for(int bx : v_x) {      
-	    for(int bq : v_q) {
-	      for(int by : v_y) {
-		
-		histSetFillList.push_back(histSetJets[bpt][bx][bq][by]);
-		
-	      };
-	    };	    
+            for(int bq : v_q) {
+              for(int by : v_y) {
+
+                histSetFillList.push_back(histSetJets[bpt][bx][bq][by]);
+
+              };
+            };	    
           };
-	};
-	for(Histos *H : histSetFillList) {	  
+        };
+        for(Histos *H : histSetFillList) {	  
           H->Hist("pT_jet")->Fill(jet.pt());
-	  H->Hist("mT_jet")->Fill(jet.mt());
-	  H->Hist("z_jet")->Fill(zjet);
-	  H->Hist("eta_jet")->Fill(jet.eta());
-	};
-	
+          H->Hist("mT_jet")->Fill(jet.mt());
+          H->Hist("z_jet")->Fill(zjet);
+          H->Hist("eta_jet")->Fill(jet.eta());
+        };
+
       };      
     };
-    
+
   };
   cout << "end event loop" << endl;
   // event loop end =========================================================
@@ -483,18 +416,13 @@
   outfile->cd();
   for(Histos *H : histSetList) H->WriteHists(outfile);
   for(Histos *H : histSetList) H->Write();
-<<<<<<< HEAD
+  for(Histos *H : histSetListJets) H->WriteHists(outfile);
+  for(Histos *H : histSetListJets) H->Write();
 
   // write binning schemes
   for(auto const &kv : binSchemes) kv.second->Write(kv.first+"_bins");
 
   // close output
-=======
-  
-  for(Histos *H : histSetListJets) H->WriteHists(outfile);
-  for(Histos *H : histSetListJets) H->Write();
-
->>>>>>> 3451fcc4
   outfile->Close();
   cout << outfileN << " written." << endl;
 
