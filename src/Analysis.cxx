--- conflicted
+++ resolved
@@ -157,10 +157,6 @@
     string fileName;
     Long64_t entries;
     Double_t xs, Q2min;
-<<<<<<< HEAD
-    ss >> fileName >> xs >> Q2min;
-    std::cout<<fileName<<" xs "<<xs<<" Q2min "<<Q2min<<std::endl;//DEBUGGING
-=======
     ss >> fileName >> entries >> xs >> Q2min;
     if (entries <= 0) {
       TFile* file = TFile::Open(fileName.c_str());
@@ -176,7 +172,6 @@
       }
       entries = tree->GetEntries();
     }
->>>>>>> 8866470d
     if (!ss) {
       continue;
     }
@@ -290,7 +285,6 @@
     HS->DefineHist1D("jperp","j_{#perp}","GeV", NBINS, 0, 3.0);
     HS->DefineHist1D("qTQ_jet","jet q_{T}/Q","", NBINS, 0, 3.0);
     // -- resolutions
-<<<<<<< HEAD
     HS->DefineHist1D("Q2_Res","Q2_{true}-Q2","GeV^{2}", NBINS, -2, 2);
     HS->DefineHist1D("x_Res","x_{true}-x","", NBINS, -2, 2);
     HS->DefineHist1D("y_Res","y_{true}-y","", NBINS, -2, 2);
@@ -312,15 +306,13 @@
     HS->DefineHist1D("z_true","z","", NBINS, 0, 1);
     HS->DefineHist1D("z_purity","purity","", NBINS, 0, 1);
 
-    // 2D Q2 vs. x binned resolutions
-=======
-    HS->DefineHist1D("x_Res","x-x_{true}","", NBINS, -0.5, 0.5);
-    HS->DefineHist1D("y_Res","y-y_{true}","", NBINS, -0.2, 0.2);
-    HS->DefineHist1D("Q2_Res","Q2-Q2_{true}","GeV", NBINS, -0.5, 0.5);
-    HS->DefineHist1D("phiH_Res","#phi_{h}-#phi_{h}^{true}","", NBINS, -TMath::Pi(), TMath::Pi());
-    HS->DefineHist1D("phiS_Res","#phi_{S}-#phi_{S}^{true}","", NBINS, -0.1*TMath::Pi(), 0.1*TMath::Pi());
-    HS->DefineHist1D("pT_Res","pT-pT^{true}","GeV", NBINS, -1.5, 1.5);
->>>>>>> 8866470d
+    // // 2D Q2 vs. x binned resolutions
+    // HS->DefineHist1D("x_Res","x-x_{true}","", NBINS, -0.5, 0.5);
+    // HS->DefineHist1D("y_Res","y-y_{true}","", NBINS, -0.2, 0.2);
+    // HS->DefineHist1D("Q2_Res","Q2-Q2_{true}","GeV", NBINS, -0.5, 0.5);
+    // HS->DefineHist1D("phiH_Res","#phi_{h}-#phi_{h}^{true}","", NBINS, -TMath::Pi(), TMath::Pi());
+    // HS->DefineHist1D("phiS_Res","#phi_{S}-#phi_{S}^{true}","", NBINS, -0.1*TMath::Pi(), 0.1*TMath::Pi());
+    // HS->DefineHist1D("pT_Res","pT-pT^{true}","GeV", NBINS, -1.5, 1.5);
     HS->DefineHist2D("Q2vsXtrue","x","Q^{2}","","GeV^{2}",
         // 20,1e-4,1,//TODO: OLD -> Might revert...
         // 10,1,1e4,
@@ -603,7 +595,6 @@
     H->Hist("Q2_Res")->Fill( kin->Q2 - kinTrue->Q2, wTrack );
     H->Hist("phiH_Res")->Fill( Kinematics::AdjAngle(kin->phiH - kinTrue->phiH), wTrack );
     H->Hist("phiS_Res")->Fill( Kinematics::AdjAngle(kin->phiS - kinTrue->phiS), wTrack );
-<<<<<<< HEAD
 
     // z binned resolutions
     if(kinTrue->Q2!=0) dynamic_cast<TH2*>(H->Hist("z_Q2_Res"))->Fill( kinTrue->z, (kinTrue->Q2 - kin->Q2)/kinTrue->Q2, wTrack );
@@ -617,7 +608,6 @@
     // purities
     H->Hist("z_true")->Fill(kinTrue->z, wTrack );
     if( (H->Hist("z_true"))->FindBin(kinTrue->z) == (H->Hist("z_true"))->FindBin(kin->z) ) H->Hist("z_purity")->Fill(kin->z,wTrack);
-=======
     H->Hist("pT_Res")->Fill( kin->pT - kinTrue->pT, wTrack );
     dynamic_cast<TH2*>(H->Hist("Q2vsXtrue"))->Fill(kinTrue->x,kinTrue->Q2,wTrack);
     if(kinTrue->z!=0) dynamic_cast<TH2*>(H->Hist("Q2vsX_zres"))->Fill(
@@ -627,7 +617,6 @@
     dynamic_cast<TH2*>(H->Hist("Q2vsX_phiHres"))->Fill(kinTrue->x,kinTrue->Q2,wTrack*( fabs(Kinematics::AdjAngle(kinTrue->phiH - kin->phiH) ) ) );
     
     if( (H->Hist("Q2vsXtrue"))->FindBin(kinTrue->x,kinTrue->Q2) == (H->Hist("Q2vsXtrue"))->FindBin(kin->x,kin->Q2) ) dynamic_cast<TH2*>(H->Hist("Q2vsXpurity"))->Fill(kin->x,kin->Q2,wTrack);
->>>>>>> 8866470d
     
     // -- reconstructed vs. generated
     dynamic_cast<TH2*>(H->Hist("x_RvG"))->Fill(kinTrue->x,kin->x,wTrack);
