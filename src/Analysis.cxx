// SPDX-License-Identifier: LGPL-3.0-or-later
// Copyright (C) 2022 Christopher Dilks, Connor Pecar, Duane Byer, Sanghwa Park, Matthew McEneaney, Brian Page

#include "Analysis.h"

ClassImp(Analysis)

using std::cout;
using std::cerr;
using std::endl;

// constructor
Analysis::Analysis(
  TString configFileName_,
  TString outfilePrefix_
)
  : configFileName(configFileName_)
  , outfilePrefix(outfilePrefix_)
  , reconMethod("")
  , finalStateID("")
  , eleBeamEn(10.0)
  , ionBeamEn(100.0)
  , crossingAngle(-25.0)
  , totalCrossSection(1e6)
{
  // available variables for binning
  // - availableBinSchemes is a map from variable name to variable title
  // - try to avoid using underscores in the variable name (they are okay in the title);
  //   convention is camel case, starting lowercase 
  /* DIS */
  availableBinSchemes.insert({ "x",     "x"           });
  availableBinSchemes.insert({ "q2",    "Q^{2}"       });
  availableBinSchemes.insert({ "w",     "W"           });
  availableBinSchemes.insert({ "y",     "y"           });
  /* single hadron */
  availableBinSchemes.insert({ "p",     "p"           });
  availableBinSchemes.insert({ "eta",   "#eta"        });
  availableBinSchemes.insert({ "pt",    "p_{T}"       }); // transverse to q, in ion rest frame
  availableBinSchemes.insert({ "ptLab", "p_{T}^{lab}" }); // transverse to xy plane, in lab frame
  availableBinSchemes.insert({ "z",     "z"           });
  availableBinSchemes.insert({ "qT",    "q_{T}"       });
  availableBinSchemes.insert({ "qTq",   "q_{T}/Q"     });
  availableBinSchemes.insert({ "mX",    "M_{X}"       });
  availableBinSchemes.insert({ "xF",    "x_{F}"       });
  availableBinSchemes.insert({ "phiH",  "#phi_{h}"    });
  availableBinSchemes.insert({ "phiS",  "#phi_{S}"    });
  availableBinSchemes.insert({ "tSpin", "spin"        });
  availableBinSchemes.insert({ "lSpin", "spinL"       });
  /* jets */
#ifndef EXCLUDE_DELPHES
  availableBinSchemes.insert({ "JetPT", "jet p_{T}" });
  availableBinSchemes.insert({ "JetZ",  "jet z"     });
  availableBinSchemes.insert({ "JetEta", "jet eta" });
  availableBinSchemes.insert({ "JetE", "jet energy" });
#endif

  // available final states
  // - specify which final states you want to include using `AddFinalState(TString name)`
  // - if you specify none, default final state(s) will be chosen for you
  availableBinSchemes.insert({"finalState","finalState"});
  AddBinScheme("finalState");
  // - finalState name (ID) -> title
  finalStateToTitle.insert({ "pipTrack", "#pi^{+} tracks" });
  finalStateToTitle.insert({ "pimTrack", "#pi^{-} tracks" });
  finalStateToTitle.insert({ "KpTrack",  "K^{+} tracks"   });
  finalStateToTitle.insert({ "KmTrack",  "K^{-} tracks"   });
  finalStateToTitle.insert({ "pTrack",   "p^{+} tracks"   });
  // - PID -> finalState ID
  PIDtoFinalState.insert({  211,  "pipTrack" });
  PIDtoFinalState.insert({ -211,  "pimTrack" });
  PIDtoFinalState.insert({  321,  "KpTrack"  });
  PIDtoFinalState.insert({ -321,  "KmTrack"  });
  PIDtoFinalState.insert({  2212, "pTrack"   });

  // kinematics reconstruction methods
  // - choose one of these methods using `SetReconMethod(TString name)`
  // - if you specify none, a default method will be chosen
  reconMethodToTitle.insert({ "Ele",    "Electron method"        });
  reconMethodToTitle.insert({ "DA",     "Double Angle method"    });
  reconMethodToTitle.insert({ "JB",     "Jacquet-Blondel method" });
  reconMethodToTitle.insert({ "Mixed",  "Mixed method"           });
  reconMethodToTitle.insert({ "Sigma",  "Sigma method"           });
  reconMethodToTitle.insert({ "eSigma", "eSigma method"          });

  // output sets to include
  // - use these to turn on/off certain sets of variables
  // - the default settings are set here; override them at the macro level
  includeOutputSet.insert({ "inclusive",      true  }); // inclusive kinematics
  includeOutputSet.insert({ "1h",             true  }); // single hadron kinematics
  includeOutputSet.insert({ "jets",           false }); // jet kinematics
  includeOutputSet.insert({ "depolarization", false }); // depolarization factors & ratios

  // common settings defaults
  // - these settings can be set at the macro level
  verbose         = false;
  writeSimpleTree = false;
<<<<<<< HEAD
  writeHFSTree = true;
  maxEvents = 0;
  useBreitJets = false;
=======
  writeParticleTree = false;
  maxEvents       = 0;
  useBreitJets    = false;
>>>>>>> 38a86b3a
  errorCntMax     = 1000;
  jetAlg          = 0; // Default to kT Algorithm
  jetRad          = 0.8;
  jetMin          = 1.0; // Minimum Jet pT
  jetMatchDR      = 0.5; // Delta R between true and reco jet to be considered matched

  weightInclusive = new WeightsUniform();
  weightTrack     = new WeightsUniform();
  weightJet       = new WeightsUniform();

  // miscellaneous
  infiles.clear();
  entriesTot = 0;
  errorCnt = 0;
};


// input files
//------------------------------------
// add a group of files
void Analysis::AddFileGroup(
    std::vector<std::string> fileNames,
    std::vector<Long64_t> entries,
    Double_t xs,
    Double_t Q2min,
    Double_t Q2max
    )
{
  // print
  fmt::print("-> AddFileGroup:  crossSection={},  Q2range = {} to {}\n",
      xs,
      Q2min,
      Q2max>Q2min ? std::to_string(Q2max) : "inf"
      );
  for (auto fileName : fileNames) fmt::print("   - {}\n", fileName);

  // fill vectors
  infiles.push_back(fileNames);
  Q2xsecs.push_back(xs);
  Q2mins.push_back(Q2min);
  Q2maxs.push_back(Q2max);
  inEntries.push_back(entries);

  // get total entries
  Long64_t totalEntry = 0;
  for (Long64_t entry : entries) totalEntry += entry;
  Q2entries.push_back(totalEntry);

  // check if the cross section for each group decreases; this is preferred
  // to make sure that `GetEventQ2Idx` behaves correctly
  for (std::size_t idx = 0; idx+1 < Q2xsecs.size(); ++idx) {
    if (Q2xsecs[idx] < Q2xsecs[idx+1] ) {
      cerr << "WARNING: Cross-sections should strictly decrease with stricter Q2min cuts; re-arrange your config file" << endl;
      PrintStdVector(Q2xsecs,"   cross sections");
    }
  }

  // lookup table, for tree number -> vector indices
  inLookup.clear();
  std::size_t total = 0;
  for (std::size_t idx = 0; idx < infiles.size(); ++idx) {
    total += infiles[idx].size();
    inLookup.resize(total, idx);
  }
}


// prepare for the analysis
//------------------------------------
void Analysis::Prepare() {

  // parse config file --------------------
  std::ifstream fin(configFileName);
  std::string line;
  bool debugParser = false;
  fmt::print("[+++] PARSING CONFIG FILE {}\n",configFileName);

  // vars
  Double_t xsec  = totalCrossSection;
  Double_t Q2min = 1.0;
  Double_t Q2max = 0.0;
  std::vector<std::string> fileNames;
  bool readingListOfFiles = false;

  /* lambda to add a list of files to this analysis; wraps `Analysis::AddFileGroup`,
   * and checks the files beforehand
   */
  auto AddFiles = [this, &fileNames, &xsec, &Q2min, &Q2max] () {
    // get the number of entries, and check the file
    std::vector<Long64_t> entries;
    for(auto fileName : fileNames) {
      auto file = TFile::Open(fileName.c_str());
      if (file->IsZombie()) {
        fmt::print(stderr,"ERROR: Couldn't open input file '{}'\n",fileName);
        return;
      }
      TTree *tree = file->Get<TTree>("Delphes");                  // fastsim
      if (tree == nullptr) tree = file->Get<TTree>("events");     // ATHENA, EPIC
      if (tree == nullptr) tree = file->Get<TTree>("event_tree"); // ECCE
      if (tree == nullptr) {
        fmt::print(stderr,"ERROR: Couldn't find tree in file '{}'\n",fileName);
        entries.push_back(0);
      }
      else entries.push_back(tree->GetEntries());
      file->Close();
    }
    // add the file group
    AddFileGroup(fileNames, entries, xsec, Q2min, Q2max);
  };

  // loop over lines
  while (std::getline(fin, line)) {

    // chomp comments
    auto lineChomped = line.substr(0,line.find("#"));
    if(debugParser) fmt::print("\nlineChomped = \"{}\"\n",lineChomped);

    // each line will be parsed as one of the following:
    enum parseAs_enum { kNone, kSetting, kRootFile };
    int parseAs = kNone;

    // tokenize the line
    std::string token, bufferKey, bufferVal;
    std::stringstream lineStream(lineChomped);
    while (std::getline(lineStream, token, ' ')) {
      // classify `parseAs` and fill buffers
      if (token.rfind(":",0)==0) { // parse as setting name
        parseAs   = kSetting;
        bufferKey = token;
      }
      else if (parseAs==kSetting) { // parse as setting value
        if (token!="" && bufferVal=="") bufferVal = token;
      }
      else { // parse as root file name
        parseAs   = kRootFile;
        bufferKey = token;
      }
      // if(debugParser) fmt::print("  token = \"{}\"\n",token);
    } // tokenize

    // parse buffers
    if (parseAs==kSetting) {
      // if we were reading a list of files, we're done with this list; add the files and reset
      if(readingListOfFiles) {
        if(debugParser) fmt::print("-> new setting, add current list of `fileNames`, then reset\n");
        AddFiles();
        readingListOfFiles = false;
        xsec  = totalCrossSection;
        Q2min = 1.0;
        Q2max = 0.0;
        fileNames.clear();
      }
      // parse setting value(s)
      if(debugParser) fmt::print("  parse as setting: bufferKey='{}' bufferVal='{}'\n",bufferKey,bufferVal);
      if(bufferVal=="")
        fmt::print(stderr,"ERROR: setting '{}' has no associated value\n",bufferKey);
      else if (bufferKey==":eleBeamEn")         eleBeamEn         = std::stod(bufferVal);
      else if (bufferKey==":ionBeamEn")         ionBeamEn         = std::stod(bufferVal);
      else if (bufferKey==":crossingAngle")     crossingAngle     = std::stod(bufferVal);
      else if (bufferKey==":totalCrossSection") totalCrossSection = std::stod(bufferVal);
      else if (bufferKey==":q2min")             Q2min             = std::stod(bufferVal);
      else if (bufferKey==":q2max")             Q2max             = std::stod(bufferVal);
      else if (bufferKey==":crossSection")      xsec              = std::stod(bufferVal);
      else
        fmt::print(stderr,"ERROR: unkown setting \"{}\"\n",bufferKey);
      if(debugParser) fmt::print("  setting:  \"{}\" = \"{}\"\n",bufferKey,bufferVal);
    }
    else if (parseAs==kRootFile) {
      readingListOfFiles = true;
      fileNames.push_back(bufferKey);
      if(debugParser) fmt::print("  rootFile: \"{}\"\n",bufferKey);
    }

  } // loop over lines

  // add last list of files
  if(debugParser) fmt::print("-> EOF; add last list of `fileNames`\n");
  AddFiles();
  fmt::print("[+++] PARSING COMPLETE\n\n");

  if (infiles.empty()) {
    cerr << "ERROR: no input files have been specified" << endl;
    return;
  }

  // print configuration ----------------------------------
  fmt::print("{:=<50}\n","CONFIGURATION: ");
  fmt::print("{:>30} = {} GeV\n",  "eleBeamEn",         eleBeamEn);
  fmt::print("{:>30} = {} GeV\n",  "ionBeamEn",         ionBeamEn);
  fmt::print("{:>30} = {} mrad\n", "crossingAngle",     crossingAngle);
  fmt::print("{:>30} = {}\n",      "totalCrossSection", totalCrossSection);
  fmt::print("{:>30} = {}\n",      "reconMethod",       reconMethod);
  fmt::print("{:-<50}\n","");
  PrintStdVector(Q2mins,"Q2mins");
  PrintStdVector(Q2maxs,"Q2maxs");
  PrintStdVector(Q2xsecs,"Q2xsecs");
  PrintStdVector(Q2entries,"Q2entries");
  // PrintStdVector2D(inEntries,"inEntries");
  // PrintStdVector(inLookup,"inLookup");
  // fmt::print("{:-<50}\n",""); PrintStdMap(availableBinSchemes,"availableBinSchemes");
  fmt::print("{:-<50}\n",""); PrintStdMap(includeOutputSet,"includeOutputSet");
  fmt::print("{:=<50}\n","");

  // set output file name
  outfileName = "out/"+outfilePrefix+".root";

  // open output file
  cout << "-- output file: " << outfileName << endl;
  outFile = new TFile(outfileName,"RECREATE");

  // instantiate shared objects
  kin = new Kinematics(eleBeamEn,ionBeamEn,crossingAngle);
  kinTrue = new Kinematics(eleBeamEn, ionBeamEn, crossingAngle);
  ST = new SimpleTree("tree",kin,kinTrue);
<<<<<<< HEAD
  HFST = new HFSTree("hfstree",kin,kinTrue);
=======
  PT = new ParticleTree("ptree");
>>>>>>> 38a86b3a

  // if including jets, define a `jet` final state
#ifndef EXCLUDE_DELPHES
  if(includeOutputSet["jets"]) {
    finalStateToTitle.insert({ "jet", "jets" });
    AddFinalState("jet");
  }
#endif

  // determine if only including `inclusive` output set
  includeOutputSet.insert({ "inclusive_only",
      includeOutputSet["inclusive"]
      && !includeOutputSet["1h"]
      && !includeOutputSet["jets"]
      });

  // if there are no final states defined, default to definitions here:
  if(BinScheme("finalState")->GetNumBins()==0) {
    std::cout << "NOTE: adding pi+ tracks for final state, since you specified none" << std::endl;
    AddFinalState("pipTrack");
  };

  // if no reconstruction method is set, choose a default here
  if(reconMethod=="") {
    std::cout << "NOTE: no recon method specified, default to electron method" << std::endl;
    SetReconMethod("Ele");
  };

  // build HistosDAG with specified binning
  HD = new HistosDAG();
  HD->Build(binSchemes);

  // tell HD what values to associate for each BinScheme name
  // - these are the values that will be used for CutDef checks
  // - the lambda must return a Double_t
  /* DIS */
  HD->SetBinSchemeValue("x",     [this](){ return kin->x;                       });
  HD->SetBinSchemeValue("q2",    [this](){ return kin->Q2;                      });
  HD->SetBinSchemeValue("w",     [this](){ return kin->W;                       });
  HD->SetBinSchemeValue("y",     [this](){ return kin->y;                       });
  /* single hadron */
  HD->SetBinSchemeValue("p",     [this](){ return kin->pLab;                    });
  HD->SetBinSchemeValue("eta",   [this](){ return kin->etaLab;                  });
  HD->SetBinSchemeValue("pt",    [this](){ return kin->pT;                      });
  HD->SetBinSchemeValue("ptLab", [this](){ return kin->pTlab;                   });
  HD->SetBinSchemeValue("z",     [this](){ return kin->z;                       });
  HD->SetBinSchemeValue("qT",    [this](){ return kin->qT;                      });
  HD->SetBinSchemeValue("qTq",   [this](){ return kin->qT/TMath::Sqrt(kin->Q2); });
  HD->SetBinSchemeValue("mX",    [this](){ return kin->mX;                      });
  HD->SetBinSchemeValue("xF",    [this](){ return kin->xF;                      });
  HD->SetBinSchemeValue("phiH",  [this](){ return kin->phiH;                    });
  HD->SetBinSchemeValue("phiS",  [this](){ return kin->phiS;                    });
  HD->SetBinSchemeValue("tSpin", [this](){ return (Double_t)kin->tSpin;         });
  HD->SetBinSchemeValue("lSpin", [this](){ return (Double_t)kin->lSpin;         });
  /* jets */
#ifndef EXCLUDE_DELPHES
  HD->SetBinSchemeValue("JetPT", [this](){ return kin->pTjet;                   });
  HD->SetBinSchemeValue("JetZ",  [this](){ return kin->zjet;                    });
  HD->SetBinSchemeValue("JetEta", [this](){ return kin->etajet;                 });
  HD->SetBinSchemeValue("JetE", [this](){ return kin->ejet;           });
#endif

  // some bin schemes values are checked here, instead of by CutDef checks ("External" cut type)
  // - the lambda must return a boolean
  HD->SetBinSchemeValueExternal("finalState", [this](Node *N){ return N->GetCut()->GetCutID() == finalStateID; });


  // DEFINE HISTOGRAMS ------------------------------------
  // - whether they are defined is controlled by `includeOutputSet` settings
  // - `Histos::Hist` calls should check for existence
  HD->Payload([this](Histos *HS){
    // -- inclusive kinematics
    if(includeOutputSet["inclusive"]) {
      // -- Full phase space histogram
      HS->DefineHist4D(
          "full_xsec",
          "x","Q^{2}","z","p_{T}",
          "","GeV^{2}","","GeV",
          NBINS_FULL,1e-3,1,
          NBINS_FULL,1,100,
          NBINS_FULL,0,1,
          NBINS_FULL,0,2,
          true,true
          );
      // -- DIS kinematics
      HS->DefineHist2D("Q2vsX","x","Q^{2}","","GeV^{2}",
          NBINS,1e-3,1,
          NBINS,1,3000,
          true,true
          );
      HS->DefineHist1D("Q2","Q2","GeV",NBINS,1.0,3000,true,true);
      HS->DefineHist1D("x","x","",NBINS,1e-3,1.0,true,true);
      HS->DefineHist1D("y","y","",NBINS,1e-3,1,true);
      HS->DefineHist1D("W","W","GeV",NBINS,0,50);
    }

    // -- single hadron kinematics
    if(includeOutputSet["1h"]) {
      // -- hadron 4-momentum
      HS->DefineHist1D("pLab","p_{lab}","GeV",NBINS,0,10);
      HS->DefineHist1D("pTlab","p_{T}^{lab}","GeV",NBINS,1e-2,3,true);
      HS->DefineHist1D("etaLab","#eta_{lab}","",NBINS,-5,5);
      HS->DefineHist1D("phiLab","#phi_{lab}","",NBINS,-TMath::Pi(),TMath::Pi());
      // -- hadron kinematics
      HS->DefineHist1D("z","z","",NBINS,0,1);
      HS->DefineHist1D("pT","p_{T}","GeV",NBINS,1e-2,3,true);
      HS->DefineHist1D("qT","q_{T}","GeV",NBINS,1e-2,5,true);
      HS->DefineHist1D("qTq","q_{T}/Q","",NBINS,1e-2,3,true);
      HS->DefineHist1D("mX","m_{X}","GeV",NBINS,0,40);
      HS->DefineHist1D("phiH","#phi_{h}","",NBINS,-TMath::Pi(),TMath::Pi());
      HS->DefineHist1D("phiS","#phi_{S}","",NBINS,-TMath::Pi(),TMath::Pi());
      HS->DefineHist2D("phiHvsPhiS","#phi_{S}","#phi_{h}","","",
          25,-TMath::Pi(),TMath::Pi(),
          25,-TMath::Pi(),TMath::Pi());
      HS->DefineHist1D("phiSivers","#phi_{Sivers}","",NBINS,-TMath::Pi(),TMath::Pi());
      HS->DefineHist1D("phiCollins","#phi_{Collins}","",NBINS,-TMath::Pi(),TMath::Pi());
      HS->DefineHist2D("etaVsP","p","#eta","GeV","",
          NBINS,0.1,100,
          NBINS,-4,4,
          true,false
          );
      Double_t etabinsCoarse[] = {-4.0,-1.0,1.0,4.0};
      Double_t pbinsCoarse[] = {0.1,1,10,100};
      HS->DefineHist2D("etaVsPcoarse","p","#eta","GeV","",
          3, pbinsCoarse,
          3, etabinsCoarse,
          true,false
          );
      // -- single-hadron cross sections
      //HS->DefineHist1D("Q_xsec","Q","GeV",10,0.5,10.5,false,true); // linear
      HS->DefineHist1D("Q_xsec","Q","GeV",NBINS,1.0,3000,true,true); // log
      HS->Hist("Q_xsec")->SetMinimum(1e-10);
      // -- resolutions
      HS->DefineHist1D("x_Res","x-x_{true}","", NBINS, -0.5, 0.5);
      HS->DefineHist1D("y_Res","y-y_{true}","", NBINS, -0.2, 0.2);
      HS->DefineHist1D("Q2_Res","Q2-Q2_{true}","GeV^{2}", NBINS, -20, 20);
      HS->DefineHist1D("W_Res","W-W_{true}","GeV", NBINS, -20, 20);
      HS->DefineHist1D("Nu_Res","#nu-#nu_{true}","GeV", NBINS, -100, 100);
      HS->DefineHist1D("phiH_Res","#phi_{h}-#phi_{h}^{true}","", NBINS, -TMath::Pi(), TMath::Pi());
      HS->DefineHist1D("phiS_Res","#phi_{S}-#phi_{S}^{true}","", NBINS, -TMath::Pi(), TMath::Pi());
      HS->DefineHist1D("pT_Res","pT-pT^{true}","GeV", NBINS, -1.5, 1.5);
      HS->DefineHist1D("z_Res","z-z^{true}","", NBINS, -1.5, 1.5);
      HS->DefineHist1D("mX_Res","mX-mX^{true}","GeV", NBINS, -10, 10);
      HS->DefineHist1D("xF_Res","xF-xF^{true}","", NBINS, -1.5, 1.5);
      HS->DefineHist2D("Q2vsXtrue","x","Q^{2}","","GeV^{2}",
          20,1e-4,1,
          10,1,1e4,
          true,true
          );
      HS->DefineHist2D("Q2vsXpurity","x","Q^{2}","","GeV^{2}",
          20,1e-4,1,
          10,1,1e4,
          true,true
          );
      HS->DefineHist2D("Q2vsX_zres","x","Q^{2}","","GeV^{2}",
          20,1e-4,1,
          10,1,1e4,
          true,true
          );
      HS->DefineHist2D("Q2vsX_pTres","x","Q^{2}","","GeV^{2}",
          20,1e-4,1,
          10,1,1e4,
          true,true
          );
      HS->DefineHist2D("Q2vsX_phiHres","x","Q^{2}","","GeV^{2}",
          20,1e-4,1,
          10,1,1e4,
          true,true
          );
      // -- reconstructed vs. generated
      HS->DefineHist2D("x_RvG","generated x","reconstructed x","","",
          NBINS,1e-3,1,
          NBINS,1e-3,1,
          true,true
          );
      HS->DefineHist2D("phiH_RvG","generated #phi_{h}","reconstructed #phi_{h}","","",
          NBINS,-TMath::Pi(),TMath::Pi(),
          NBINS,-TMath::Pi(),TMath::Pi()
          );
      HS->DefineHist2D("phiS_RvG","generated #phi_{S}","reconstructed #phi_{S}","","",
          NBINS,-TMath::Pi(),TMath::Pi(),
          NBINS,-TMath::Pi(),TMath::Pi()
          );
    }

    // -- jet kinematics
#ifndef EXCLUDE_DELPHES
    if(includeOutputSet["jets"]) {
      HS->DefineHist1D("JetPT",    "jet p_{T}",      "GeV", NBINS, 1e-2, 50,  true, true);
      HS->DefineHist1D("JetMT",    "jet m_{T}",      "GeV", NBINS, 1e-2, 20,  true, true);
      HS->DefineHist1D("JetZ",     "jet z",          "",    NBINS, 0,    1);
      HS->DefineHist1D("JetEta",   "jet #eta_{lab}", "",    NBINS, -5,   5);
      HS->DefineHist1D("JetQT",    "jet q_{T}",      "GeV", NBINS, 0,    10.0);
      HS->DefineHist1D("JetJperp", "j_{#perp}",      "GeV", NBINS, 1e-2, 3.0, true, true);
      HS->DefineHist1D("JetQTQ",   "jet q_{T}/Q",    "",    NBINS, 0,    3.0);
      HS->DefineHist1D("JetE","jet Energy","GeV", NBINS, 1e-2, 100);
      HS->DefineHist1D("JetM","jet Mass","GeV", NBINS, 1e-2, 20);

      HS->DefineHist2D("JetPTVsEta","Eta","pT","GeV","",100,-5,5,100,0,50,false,false);

      // Resolution Plos
      HS->DefineHist1D("JetDeltaR","deltaR between matched reco and truth jet","",1000,-2.,10.);
 
      HS->DefineHist2D("JetPTTrueVsReco","Reco pT","True pT","GeV","GeV",100,0.,50.,100,0.,50.,false,false);
      HS->DefineHist2D("JetETrueVsReco","Reco E","True E","GeV","GeV",100,0.,100.,100,0.,100.,false,false);
 
      HS->DefineHist2D("JetResPTVsTruePT","True pT","(Reco-True)/True pT","GeV","",100,0.,50.,10000,-10.,10.,false,false);
      HS->DefineHist2D("JetResEVsTrueE","True E","(Reco-True)/True E","GeV","",100,0.,100.,10000,-10.,10.,false,false);
      
      HS->DefineHist2D("JetResPTVsRecoPT","Reco pT","(Reco-True)/True pT","GeV","",100,0.,50.,10000,-10.,10.,false,false);
      HS->DefineHist2D("JetResEVsRecoE","Reco E","(Reco-True)/True E","GeV","",100,0.,100.,10000,-10.,10.,false,false);
    }
#endif

    // -- depolarization
    if(includeOutputSet["depolarization"]) {
      std::map<TString,TString> depols = {
        { "epsilon", "#epsilon" },
        { "depolA",  "A"        },
        { "depolB",  "B"        },
        { "depolV",  "V"        },
        { "depolBA", "B/A"      },
        { "depolCA", "C/A"      },
        { "depolVA", "V/A"      },
        { "depolWA", "W/A"      }
      };
      for(auto [name,title] : depols) {
        HS->DefineHist2D(name+"vsQ2", "Q^{2}", title, "GeV^{2}", "", NBINS, 1,    3000, NBINS, 0, 2.5, true, false);
        HS->DefineHist2D(name+"vsY",  "y",     title, "",        "", NBINS, 5e-3, 1,    NBINS, 0, 2.5, true, false);
        HS->DefineHist3D(name+"vsQ2vsX",
            "x",   "Q^{2}",   title,
            "",    "GeV^{2}", "",
            NBINS, 1e-3,      1,
            NBINS, 1,         3000,
            NBINS, 0,         2.5,
            true,  true,      false
            );
      }
    }

  });
  HD->ExecuteAndClearOps();


  // initialize total weights
  wInclusiveTotal = 0.;
  wTrackTotal     = 0.;
  wJetTotal       = 0.;
};

void Analysis::CalculateEventQ2Weights() {
  Q2weights.resize(Q2xsecs.size());
  entriesTot = 0;
  for (Long64_t entry : Q2entries) {
    entriesTot += entry;
  }
  cout << "Q2 weighting info:" << endl;
  for (Int_t idx = 0; idx < Q2xsecs.size(); ++idx) {
    // calculate total luminosity, and the luminosity that contains this Q2 range
    Double_t lumiTotal = Double_t(entriesTot)     / totalCrossSection;
    Double_t lumiThis  = Double_t(Q2entries[idx]) / Q2xsecs[idx];
    //// alternative `lumiThis`: try to correct for overlapping Q2 ranges
    lumiThis = 0.; // reset
    for (Int_t j = 0; j < Q2xsecs.size(); ++j) {
      // check if Q2 range `j` contains the Q2 range `idx`; if so, include its luminosity
      if (InQ2Range(Q2mins[idx], Q2mins[j], Q2maxs[j]) &&
          InQ2Range(Q2maxs[idx], Q2mins[j], Q2maxs[j], true))
      {
        lumiThis += Double_t(Q2entries[j]) / Q2xsecs[j];
      }
    }
    // calculate the weight for this Q2 range
    Q2weights[idx] = lumiTotal / lumiThis;
    cout << "\tQ2 > "     << Q2mins[idx];
    if(Q2maxs[idx]>0) cout << " && Q2 < " << Q2maxs[idx];
    cout << ":" << endl;
    cout << "\t\tcount    = " << Q2entries[idx] << endl;
    cout << "\t\txsec     = " << Q2xsecs[idx] << endl;
    cout << "\t\tweight   = " << Q2weights[idx] << endl;
  }
}

Double_t Analysis::GetEventQ2Weight(Double_t Q2, Int_t guess) {
  Int_t idx = GetEventQ2Idx(Q2, guess);
  if (idx == -1) {
    return 0.;
  } else {
    return Q2weights[idx];
  }
}

// get the `idx` for this value of `Q2`; tries to find the most restrictive Q2 range
// that contains the given `Q2` value, in order to assign the correct weight
Int_t Analysis::GetEventQ2Idx(Double_t Q2, Int_t guess) {
  // return guess; // just use the Q2 range, according to which ROOT file the event came from
  Int_t idx = -1;
  for (int k=0; k<Q2mins.size(); k++) {
    if (InQ2Range(Q2,Q2mins[k],Q2maxs[k])) idx = k;
  }
  if (idx<0) {
    // fmt::print(stderr,"WARNING: Q2={} not in any Q2 range\n",Q2); // usually just below the smallest Q2 min
    idx = 0; // assume the least-restrictive range
  }
  return idx;
}


// finish the analysis
//-----------------------------------
void Analysis::Finish() {

  // reset HD, to clean up after the event loop
  HD->ActivateAllNodes();
  HD->ClearOps();

  // calculate integrated luminosity
  Double_t lumi = wTrackTotal/totalCrossSection; // [nb^-1]
  cout << "Integrated Luminosity:       " << lumi << "/nb" << endl;
  cout << sep << endl;

  // calculate cross sections, and print yields
  HD->Initial([this](){ cout << sep << endl << "Histogram Entries:" << endl; });
  HD->Final([this](){ cout << sep << endl; });
  HD->Payload([&lumi](Histos *H){
    auto h_Q2vsX       = H->Hist("Q2vsX",true);
    auto h_Q_xsec      = H->Hist("Q_xsec",true);
    auto h_Q2vsXpurity = H->Hist("Q2vsXpurity",true);
    if(h_Q2vsX) {
      cout << H->GetSetTitle() << " ::: "
           << h_Q2vsX->GetEntries()
           << endl;
    }
    // calculate cross sections
    if(h_Q_xsec) h_Q_xsec->Scale(1./lumi); // TODO: generalize (`if (name contains "xsec") ...`)
    // divide resolution plots by true counts per x-Q2 bin
    if(h_Q2vsXpurity) {
      H->Hist("Q2vsXpurity")->Divide(H->Hist("Q2vsXtrue"));
      H->Hist("Q2vsX_zres")->Divide(H->Hist("Q2vsXtrue"));
      H->Hist("Q2vsX_pTres")->Divide(H->Hist("Q2vsXtrue"));
      H->Hist("Q2vsX_phiHres")->Divide(H->Hist("Q2vsXtrue"));        
    }
  });
  HD->ExecuteAndClearOps();

  // write histograms
  cout << sep << endl;
  cout << "writing ROOT file..." << endl;
  outFile->cd();
  if(writeSimpleTree) ST->WriteTree();
<<<<<<< HEAD
  if(writeHFSTree) HFST->WriteTree();
=======
  if(writeParticleTree) PT->WriteTree();
>>>>>>> 38a86b3a
  HD->Payload([this](Histos *H){ H->WriteHists(outFile); }); HD->ExecuteAndClearOps();
  HD->Payload([this](Histos *H){ H->Write(); }); HD->ExecuteAndClearOps();
  std::vector<Double_t> vec_wInclusiveTotal { wInclusiveTotal };
  std::vector<Double_t> vec_wTrackTotal     { wTrackTotal     };
  std::vector<Double_t> vec_wJetTotal       { wJetTotal       };
  outFile->WriteObject(&Q2xsecs, "XsTotal");
  outFile->WriteObject(&vec_wInclusiveTotal, "WeightInclusiveTotal");
  outFile->WriteObject(&vec_wTrackTotal,     "WeightTrackTotal");
  outFile->WriteObject(&vec_wJetTotal,       "WeightJetTotal");

  // write binning schemes
  for(auto const &kv : binSchemes) {
    if(kv.second->GetNumBins()>0) kv.second->Write("binset__"+kv.first);
  };

  // close output
  outFile->Close();
  cout << outfileName << " written." << endl;
};


// access bin scheme by name
//------------------------------------
BinSet *Analysis::BinScheme(TString varname) {
  BinSet *ret;
  try { ret = binSchemes.at(varname); }
  catch(const std::out_of_range &ex) {
    cerr << "ERROR: bin scheme "
         << varname << " not found" << endl;
    return nullptr;
  };
  return ret;
};


// add a new bin scheme
//------------------------------------
void Analysis::AddBinScheme(TString varname) {
  TString vartitle;
  // TODO [low priority]: would be nice to make this lookup case insensitive
  try { vartitle = availableBinSchemes.at(varname); }
  catch(const std::out_of_range &ex) {
    cerr << "ERROR: bin scheme "
         << varname << " not available... skipping..." << endl;
    return;
  };
  if(binSchemes.find(varname)==binSchemes.end()) { // (duplicate prevention)
    BinSet *B = new BinSet(varname,vartitle);
    binSchemes.insert({varname,B});
  };
};


// add a final state bin
//------------------------------------
void Analysis::AddFinalState(TString finalStateN) {
  TString finalStateT;
  try { finalStateT = finalStateToTitle.at(finalStateN); }
  catch(const std::out_of_range &ex) {
    cerr << "ERROR: final state "
         << finalStateN << " not available... skipping..." << endl;
    return;
  };
  BinScheme("finalState")->BuildExternalBin(finalStateN,finalStateT);
  activeFinalStates.insert(finalStateN);
  fmt::print("AddFinalState: name='{}'\n               title='{}'\n",finalStateN,finalStateT);
};


// FillHistos methods: check bins and fill associated histograms
// - checks which bins the track/jet/etc. falls in
// - fills the histograms in the associated Histos objects
//--------------------------------------------------------------------------

// fill histograms (called by other specific FillHistos* methods)
void Analysis::FillHistos(std::function<void(Histos*)> fill_payload) {
  // check which bins to fill, and activate the ones for which all defined cuts pass
  // (activates their corresponding `HistosDAG` nodes)
  HD->CheckBins();
  // fill histograms, for activated bins only
  HD->Payload(fill_payload);
  // execute the payload
  // - save time and don't call `ClearOps` (next loop will overwrite lambda)
  // - called with `activeNodesOnly==true` since we only want to fill bins associated
  //   with this track
  HD->ExecuteOps(true);
};

// fill inclusive histograms
void Analysis::FillHistosInclusive(Double_t wgt) {
  auto fill_payload = [this,wgt] (Histos *H) {
    H->FillHist2D("Q2vsX", kin->x,  kin->Q2, wgt);
    H->FillHist1D("Q2",    kin->Q2, wgt);
    H->FillHist1D("x",     kin->x,  wgt);
    H->FillHist1D("W",     kin->W,  wgt);
    H->FillHist1D("y",     kin->y,  wgt);
  };
  FillHistos(fill_payload);
};

// fill 1h (single-hadron) histograms
void Analysis::FillHistos1h(Double_t wgt) {
  auto fill_payload = [this,wgt] (Histos *H) {
    // Full phase space.
    H->FillHist4D("full_xsec", kin->x, kin->Q2, kin->pT, kin->z, wgt);
    // hadron 4-momentum
    H->FillHist1D("pLab",   kin->pLab,   wgt);
    H->FillHist1D("pTlab",  kin->pTlab,  wgt);
    H->FillHist1D("etaLab", kin->etaLab, wgt);
    H->FillHist1D("phiLab", kin->phiLab, wgt);
    // hadron kinematics
    H->FillHist1D("z",  kin->z,  wgt);
    H->FillHist1D("pT", kin->pT, wgt);
    H->FillHist1D("qT", kin->qT, wgt);
    if(kin->Q2!=0) H->FillHist1D("qTq",kin->qT/TMath::Sqrt(kin->Q2),wgt);
    H->FillHist1D("mX",         kin->mX,   wgt);
    H->FillHist1D("phiH",       kin->phiH, wgt);
    H->FillHist1D("phiS",       kin->phiS, wgt);
    H->FillHist2D("phiHvsPhiS", kin->phiS, kin->phiH, wgt);
    H->FillHist1D("phiSivers",  Kinematics::AdjAngle(kin->phiH - kin->phiS), wgt);
    H->FillHist1D("phiCollins", Kinematics::AdjAngle(kin->phiH + kin->phiS), wgt);
    H->FillHist2D("etaVsP",       kin->pLab, kin->etaLab, wgt); // TODO: lab-frame p, or some other frame?
    H->FillHist2D("etaVsPcoarse", kin->pLab, kin->etaLab, wgt);
    // depolarization
    if(includeOutputSet["depolarization"]) { // not necessary, but done for performance
      std::map<TString,Double_t> depols = {
        { "epsilon", kin->epsilon },
        { "depolA",  kin->depolA  },
        { "depolB",  kin->depolB  },
        { "depolV",  kin->depolV  },
        { "depolBA", kin->depolP1 },
        { "depolCA", kin->depolP2 },
        { "depolVA", kin->depolP3 },
        { "depolWA", kin->depolP4 }
      };
      for(auto [name,val] : depols) {
        H->FillHist2D(name+"vsQ2",    kin->Q2, val,     wgt);
        H->FillHist2D(name+"vsY",     kin->y,  val,     wgt);
        H->FillHist3D(name+"vsQ2vsX", kin->x,  kin->Q2, val, wgt);
      }
    }
    // cross sections (divide by lumi after all events processed)
    H->FillHist1D("Q_xsec", TMath::Sqrt(kin->Q2), wgt);
    // resolutions
    H->FillHist1D("x_Res",  kin->x - kinTrue->x,   wgt );
    H->FillHist1D("y_Res",  kin->y - kinTrue->y,   wgt );
    H->FillHist1D("Q2_Res", kin->Q2 - kinTrue->Q2, wgt );
    H->FillHist1D("W_Res",  kin->W - kinTrue->W,   wgt );
    H->FillHist1D("Nu_Res", kin->Nu - kinTrue->Nu, wgt );
    H->FillHist1D("phiH_Res",  Kinematics::AdjAngle(kin->phiH - kinTrue->phiH), wgt );
    H->FillHist1D("phiS_Res",  Kinematics::AdjAngle(kin->phiS - kinTrue->phiS), wgt );
    H->FillHist1D("pT_Res",    kin->pT - kinTrue->pT, wgt );
    H->FillHist1D("z_Res",     kin->z - kinTrue->z,   wgt );
    H->FillHist1D("mX_Res",    kin->mX - kinTrue->mX, wgt );
    H->FillHist1D("xF_Res",    kin->xF - kinTrue->xF, wgt );
    H->FillHist2D("Q2vsXtrue", kinTrue->x,            kinTrue->Q2, wgt);
    if(kinTrue->z!=0)
      H->FillHist2D("Q2vsX_zres", kinTrue->x, kinTrue->Q2, wgt*( fabs(kinTrue->z - kin->z)/(kinTrue->z) ) );
    if(kinTrue->pT!=0)
      H->FillHist2D("Q2vsX_pTres", kinTrue->x, kinTrue->Q2, wgt*( fabs(kinTrue->pT - kin->pT)/(kinTrue->pT) ) );
    H->FillHist2D("Q2vsX_phiHres", kinTrue->x, kinTrue->Q2, wgt*( fabs(Kinematics::AdjAngle(kinTrue->phiH - kin->phiH) ) ) );

    auto htrue = H->Hist("Q2vsXtrue",true);
    if(htrue!=nullptr) {
      if( htrue->FindBin(kinTrue->x,kinTrue->Q2) == htrue->FindBin(kin->x,kin->Q2) )
        H->FillHist2D("Q2vsXpurity", kin->x, kin->Q2, wgt);
    }
    // -- reconstructed vs. generated
    H->FillHist2D("x_RvG",    kinTrue->x,    kin->x,    wgt);
    H->FillHist2D("phiH_RvG", kinTrue->phiH, kin->phiH, wgt);
    H->FillHist2D("phiS_RvG", kinTrue->phiS, kin->phiS, wgt);
  };
  FillHistos(fill_payload);
};

// fill jet histograms
void Analysis::FillHistosJets(Double_t wgt) {
#ifndef EXCLUDE_DELPHES
  auto fill_payload = [this,wgt] (Histos *H) {
    // jet kinematics
    H->FillHist1D("JetPT",  kin->pTjet,  wgt);
    H->FillHist1D("JetMT",  kin->mTjet,  wgt);
    H->FillHist1D("JetZ",   kin->zjet,   wgt);
    H->FillHist1D("JetEta", kin->etajet, wgt);
    H->FillHist1D("JetQT",  kin->qTjet,  wgt);
    H->FillHist1D("JetE",   kin->ejet,   wgt);
    H->FillHist1D("JetM",   kin->mjet,   wgt);

    H->FillHist2D("JetPTVsEta", kin->etajet, kin->pTjet, wgt);

    // Fill Resolution Histos
    H->FillHist1D("JetDeltaR", kin->deltaRjet, wgt);

    H->FillHist2D("JetPTTrueVsReco", kin->pTjet, kin->pTmtjet, wgt);
    H->FillHist2D("JetETrueVsReco", kin->ejet, kin->emtjet, wgt);

    H->FillHist2D("JetResPTVsTruePT", kin->pTmtjet, (kin->pTjet - kin->pTmtjet)/(kin->pTmtjet), wgt);
    H->FillHist2D("JetResEVsTrueE", kin->emtjet, (kin->ejet - kin->emtjet)/(kin->emtjet), wgt);

    H->FillHist2D("JetResPTVsRecoPT", kin->pTjet, (kin->pTjet - kin->pTmtjet)/(kin->pTmtjet), wgt);
    H->FillHist2D("JetResEVsRecoE", kin->ejet, (kin->ejet - kin->emtjet)/(kin->emtjet), wgt);

    if(kin->Q2!=0) H->FillHist1D("JetQTQ", kin->qTjet/sqrt(kin->Q2), wgt);
    for(int j = 0; j < kin->jperp.size(); j++) {
      H->FillHist1D("JetJperp", kin->jperp[j], wgt);
    };
  };
  FillHistos(fill_payload);
#endif
};


// print an error; if more than `errorCntMax` errors are printed, printing is suppressed
void Analysis::ErrorPrint(std::string message) {
  errorCnt++;
  if(errorCnt <= errorCntMax) fmt::print(stderr,"{}\n",message);
  if(errorCnt == errorCntMax) fmt::print(stderr,"... {} errors printed; suppressing the rest ...\n",errorCnt);
}

// destructor
Analysis::~Analysis() {
};
<|MERGE_RESOLUTION|>--- conflicted
+++ resolved
@@ -92,22 +92,18 @@
 
   // common settings defaults
   // - these settings can be set at the macro level
-  verbose         = false;
-  writeSimpleTree = false;
-<<<<<<< HEAD
-  writeHFSTree = true;
-  maxEvents = 0;
+  verbose           = false;
+  writeSimpleTree   = false;
+  writeHFSTree      = false;
+  writeParticleTree = false;
+
+  maxEvents    = 0;
   useBreitJets = false;
-=======
-  writeParticleTree = false;
-  maxEvents       = 0;
-  useBreitJets    = false;
->>>>>>> 38a86b3a
-  errorCntMax     = 1000;
-  jetAlg          = 0; // Default to kT Algorithm
-  jetRad          = 0.8;
-  jetMin          = 1.0; // Minimum Jet pT
-  jetMatchDR      = 0.5; // Delta R between true and reco jet to be considered matched
+  errorCntMax  = 1000;
+  jetAlg       = 0; // Default to kT Algorithm
+  jetRad       = 0.8;
+  jetMin       = 1.0; // Minimum Jet pT
+  jetMatchDR   = 0.5; // Delta R between true and reco jet to be considered matched
 
   weightInclusive = new WeightsUniform();
   weightTrack     = new WeightsUniform();
@@ -316,12 +312,9 @@
   // instantiate shared objects
   kin = new Kinematics(eleBeamEn,ionBeamEn,crossingAngle);
   kinTrue = new Kinematics(eleBeamEn, ionBeamEn, crossingAngle);
-  ST = new SimpleTree("tree",kin,kinTrue);
-<<<<<<< HEAD
+  ST   = new SimpleTree("tree",kin,kinTrue);
   HFST = new HFSTree("hfstree",kin,kinTrue);
-=======
-  PT = new ParticleTree("ptree");
->>>>>>> 38a86b3a
+  PT   = new ParticleTree("ptree");
 
   // if including jets, define a `jet` final state
 #ifndef EXCLUDE_DELPHES
@@ -670,12 +663,9 @@
   cout << sep << endl;
   cout << "writing ROOT file..." << endl;
   outFile->cd();
-  if(writeSimpleTree) ST->WriteTree();
-<<<<<<< HEAD
-  if(writeHFSTree) HFST->WriteTree();
-=======
+  if(writeSimpleTree)   ST->WriteTree();
+  if(writeHFSTree)      HFST->WriteTree();
   if(writeParticleTree) PT->WriteTree();
->>>>>>> 38a86b3a
   HD->Payload([this](Histos *H){ H->WriteHists(outFile); }); HD->ExecuteAndClearOps();
   HD->Payload([this](Histos *H){ H->Write(); }); HD->ExecuteAndClearOps();
   std::vector<Double_t> vec_wInclusiveTotal { wInclusiveTotal };
