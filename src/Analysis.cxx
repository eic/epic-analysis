--- conflicted
+++ resolved
@@ -33,17 +33,12 @@
   AddBinScheme("finalState","finalState");
   AddFinalState("pipTrack","#pi^{+} tracks", 211);
   //AddFinalState("pimTrack","#pi^{-} tracks",-211);
-<<<<<<< HEAD
-  
-  // initialize settings
-=======
   AddBinScheme("recMethod", "recMethod");
   AddRecMethod("Ele", "electron method");
   AddRecMethod("DA", "DA method");
   AddRecMethod("JB", "JB method");
   // initialize diagonalizer settings
   // TODO: generalized diagonalizer
->>>>>>> ccec6e52
   diagonalPtXZ = false;
   diagonalXZQ = false;
   writeSimpleTree = false;
@@ -276,11 +271,7 @@
 
 
   // event loop =========================================================
-<<<<<<< HEAD
   if(maxEvents>0) ENT = maxEvents; // limiter
-=======
-  //  ENT = 1000; // limiter
->>>>>>> ccec6e52
   cout << "begin event loop..." << endl;
   for(Long64_t e=0; e<ENT; e++) {
     if(e>0&&e%100000==0) cout << (Double_t)e/ENT*100 << "%" << endl;
