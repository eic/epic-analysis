#include "Analysis.h"

ClassImp(Analysis)

using std::map;
using std::vector;
using std::cout;
using std::cerr;
using std::endl;

// constructor
Analysis::Analysis(
  TString infileName_,
  Double_t eleBeamEn_,
  Double_t ionBeamEn_,
  Double_t crossingAngle_,
  TString outfilePrefix_
)
  : infileName(infileName_)
  , eleBeamEn(eleBeamEn_)
  , ionBeamEn(ionBeamEn_)
  , crossingAngle(crossingAngle_)
  , outfilePrefix(outfilePrefix_)
  , reconMethod("")
{
<<<<<<< HEAD
  // available variables for binning
  // - availableBinSchemes is a map from variable name to variable title
  // - try to avoid using underscores in the variable name (they are okay in the title);
  //   convention is camel case, starting lowercase 
  /* DIS */
  availableBinSchemes.insert(std::pair<TString,TString>("x","x"));
  availableBinSchemes.insert(std::pair<TString,TString>("q2","Q^{2}"));
  availableBinSchemes.insert(std::pair<TString,TString>("w","W"));
  availableBinSchemes.insert(std::pair<TString,TString>("y","y"));
  /* single hadron */
  availableBinSchemes.insert(std::pair<TString,TString>("p","p"));
  availableBinSchemes.insert(std::pair<TString,TString>("eta","#eta"));
  availableBinSchemes.insert(std::pair<TString,TString>("pt","p_{T}"));
  availableBinSchemes.insert(std::pair<TString,TString>("z","z"));
  availableBinSchemes.insert(std::pair<TString,TString>("qT","q_{T}"));
  availableBinSchemes.insert(std::pair<TString,TString>("qTq","q_{T}/Q"));
  availableBinSchemes.insert(std::pair<TString,TString>("mX","M_{X}"));
  availableBinSchemes.insert(std::pair<TString,TString>("xF","x_{F}"));
  availableBinSchemes.insert(std::pair<TString,TString>("phiH","#phi_{h}"));
  availableBinSchemes.insert(std::pair<TString,TString>("phiS","#phi_{S}"));
  availableBinSchemes.insert(std::pair<TString,TString>("tSpin","spin"));
  /* jets */
  availableBinSchemes.insert(std::pair<TString,TString>("ptJet", "jet p_{T}"));
  availableBinSchemes.insert(std::pair<TString,TString>("zJet", "jet z"));


  // available final states
  // - specify which final states you want to include using `AddFinalState(TString name)`
  // - if you specify none, default final state(s) will be chosen for you
  availableBinSchemes.insert(std::pair<TString,TString>("finalState","finalState"));
  AddBinScheme("finalState");
  // - finalState name (ID) -> title
  finalStateToTitle.insert(std::pair<TString,TString>("pipTrack","#pi^{+} tracks"));
  finalStateToTitle.insert(std::pair<TString,TString>("pimTrack","#pi^{-} tracks"));
  finalStateToTitle.insert(std::pair<TString,TString>("KpTrack","K^{+} tracks"));
  finalStateToTitle.insert(std::pair<TString,TString>("KmTrack","K^{-} tracks"));
  finalStateToTitle.insert(std::pair<TString,TString>("jet","jets"));
  // - PID -> finalState ID
  PIDtoFinalState.insert(std::pair<int, TString>( 211,"pipTrack"));
  PIDtoFinalState.insert(std::pair<int, TString>(-211,"pimTrack"));
  PIDtoFinalState.insert(std::pair<int, TString>( 321,"KpTrack"));
  PIDtoFinalState.insert(std::pair<int, TString>(-321,"KmTrack"));


  // kinematics reconstruction methods
  // - choose one of these methods using `SetReconMethod(TString name)`
  // - if you specify none, a default method will be chosen
  reconMethodToTitle.insert(std::pair<TString,TString>("Ele","Electron method"));
  reconMethodToTitle.insert(std::pair<TString,TString>("DA","Double Angle method"));
  reconMethodToTitle.insert(std::pair<TString,TString>("JB","Jacquet-Blondel method"));
  reconMethodToTitle.insert(std::pair<TString,TString>("Mixed","Mixed method"));

  // common settings defaults
  // - these settings can be set at the macro level
  writeSimpleTree = false;
  maxEvents = 0;
  useBreitJets = false;

  // miscellaneous
  infiles.clear();
=======

  // set bin schemes
  AddBinScheme("pt","p_{T}");
  AddBinScheme("z","z");
  AddBinScheme("x","x");
  AddBinScheme("q2","Q2");
  AddBinScheme("y","y");
  AddBinScheme("pt_jet", "jet p_{T}");
  AddBinScheme("z_jet", "jet z");
  // final state bins (e.g., tracks or jets)
  AddBinScheme("finalState","finalState");
  AddFinalState("pipTrack","#pi^{+} tracks", 211);
  //AddFinalState("pimTrack","#pi^{-} tracks",-211);
  AddBinScheme("recMethod", "recMethod");
  AddRecMethod("Ele", "electron method");
  AddRecMethod("DA", "DA method");
  AddRecMethod("JB", "JB method");
  // initialize diagonalizer settings
  // TODO: generalized diagonalizer
  diagonalPtXZ = false;
  diagonalXZQ = false;
  writeSimpleTree = false;
  maxEvents = 0;

>>>>>>> 69eb6315
};


// input files
//------------------------------------
// add a single file
void Analysis::AddFile(TString fileName) {
  if(fileName=="") return;
  cout << "-- running analysis of " << fileName << endl;
  infiles.push_back(fileName);
}
// Add files to TChain
void Analysis::AddFiles(TString fileList) {
  if(fileList=="") return;
  std::ifstream ifstr(fileList);
  TString fname;
  cout << "-- running analysis of files in " << fileList << ":" << endl;
  while(ifstr >> fname) {
    cout << "   - " << fname << endl;
    infiles.push_back(fname);
  };
}


// prepare for the analysis
//------------------------------------
void Analysis::Prepare() {

  // detect whether infileName is a single file or a list of files
  bool singleFile = infileName.Contains(TRegexp("\\.root$"));

  // add file(s) to infiles list, and set outfileName
  if(singleFile) {
    AddFile(infileName);
    // base outfileName on outfilePrefix + infileName parts
    outfileName = infileName;
    outfileName(TRegexp("^.*/")) = ""; // remove path
    outfileName(TRegexp("\\*")) = ""; // remove asterisk wildcard
    if(outfilePrefix!="") outfilePrefix+=".";
    outfileName = "out/"+outfilePrefix+outfileName;
    outfileName(TRegexp("\\.\\.")) = "."; // remove double dot
  }
  else {
    AddFiles(infileName);
    // base outfileName on outfilePrefix only
    outfileName = "out/"+outfilePrefix+".root";
  };
  if(infiles.size()==0) {
    cerr << "ERROR: no input files have been specified" << endl;
    return;
  };

  // open output file
  cout << "-- output file: " << outfileName << endl;
  outFile = new TFile(outfileName,"RECREATE");

  // instantiate shared objects
  kin = new Kinematics(eleBeamEn,ionBeamEn,crossingAngle);
  kinTrue = new Kinematics(eleBeamEn, ionBeamEn, crossingAngle);
  ST = new SimpleTree("tree",kin);
  weight = new WeightsUniform();
  weightJet = new WeightsUniform();

<<<<<<< HEAD
=======
  // read delphes tree
  TChain *chain = new TChain("Delphes");
  chain->Add(infileName);
  ExRootTreeReader *tr = new ExRootTreeReader(chain);
  Long64_t ENT = tr->GetEntries();

  // branch iterators
  TObjArrayIter itTrack(tr->UseBranch("Track"));
  TObjArrayIter itElectron(tr->UseBranch("Electron"));
  TObjArrayIter itParticle(tr->UseBranch("Particle"));
  TObjArrayIter itEFlowTrack(tr->UseBranch("EFlowTrack"));
  TObjArrayIter itEFlowPhoton(tr->UseBranch("EFlowPhoton"));
  TObjArrayIter itEFlowNeutralHadron(tr->UseBranch("EFlowNeutralHadron"));
  TObjArrayIter itPIDSystemsTrack(tr->UseBranch("PIDSystemsTrack"));

  // number of bins
  const Int_t NptBins = BinScheme("pt")->GetNumBins();
  const Int_t NxBins = BinScheme("x")->GetNumBins();
  const Int_t NzBins = BinScheme("z")->GetNumBins();
  const Int_t NqBins = BinScheme("q2")->GetNumBins();
  const Int_t NyBins = BinScheme("y")->GetNumBins();
  const Int_t NfinalStateBins = BinScheme("finalState")->GetNumBins();
  const Int_t NptjetBins = BinScheme("pt_jet")->GetNumBins();
  const Int_t NzjetBins = BinScheme("z_jet")->GetNumBins();
  const Int_t NrecMethodBins = BinScheme("recMethod")->GetNumBins();

  // sets of histogram sets
  // - `histSet` is a data structure for storing and organizing pointers to
  //   sets of histograms (`Histos` objects)
  // - `histSet*List` are used as temporary lists of relevant `Histos` pointers
  // - TODO: if we add one more dimension, 7D array will probably break; need
  //         better data structure
  Histos *histSet[NptBins][NxBins][NzBins][NqBins][NyBins][NfinalStateBins];
  Histos *histSetJets[NptjetBins][NzjetBins][NxBins][NqBins][NyBins];
  Histos *histSetBreitJets[NptjetBins][NzjetBins][NxBins][NqBins][NyBins][NrecMethodBins];

  std::vector<Histos*> histSetList;
  std::vector<Histos*> histSetListJets;
  std::vector<Histos*> histSetListBreitJets;

  std::vector<Histos*> histSetFillList;
  std::vector<int> v_pt, v_x, v_z, v_q, v_y;
  // instantiate Histos sets, and populate
  TString histosN,histosT;

  cout << "Define track histograms..." << endl;
  for(int bpt=0; bpt<NptBins; bpt++) { // - loop over pT bins
    for(int bx=0; bx<NxBins; bx++) { // - loop over x bins
      for(int bz=0; bz<NzBins; bz++) { // - loop over z bins
        for(int bq=0; bq<NqBins; bq++) { // - loop over q2 bins
          if(CheckDiagonal(bpt,bx,bz,bq)) continue; // diagonalizer
          for(int by=0; by<NyBins; by++) { // - loop over y bins
            for(int bfs=0; bfs<NfinalStateBins; bfs++) { // - loop over final states

              // set Histos name and title
              histosN = this->GetHistosName (bpt,bx,bz,bq,by,bfs);
              histosT = this->GetHistosTitle(bpt,bx,bz,bq,by,bfs);

              // define set of histograms for this bin
              histSet[bpt][bx][bz][bq][by][bfs] = new Histos(histosN,histosT);
              HS = histSet[bpt][bx][bz][bq][by][bfs]; // shorthand pointer

              // HISTOGRAMS ================================================
              // -- Full phase space histogram
              HS->DefineHist4D(
                "full_xsec",
                "x","Q^{2}","z","p_{T}",
                "","GeV^{2}","","GeV",
                NBINS_FULL,1e-3,1,
                NBINS_FULL,1,100,
                NBINS_FULL,0,1,
                NBINS_FULL,0,2,
                true,true
                );
              // -- DIS kinematics
              HS->DefineHist2D("Q2vsX","x","Q^{2}","","GeV^{2}",
                  NBINS,1e-3,1,
                  NBINS,1,100,
                  true,true
                  );
              HS->DefineHist1D("Q","Q","GeV",NBINS,1.0,11.0,true,true);
              HS->DefineHist1D("x","x","",NBINS,1e-3,1.0,true,true);
              HS->DefineHist1D("y","y","",NBINS,1e-5,1,true);
              HS->DefineHist1D("W","W","GeV",NBINS,0,15);
              // -- DIS kinematics resolution
              HS->DefineHist1D("xRes","x - x_{true}","", NBINS, -1, 1);
              // -- hadron 4-momentum
              HS->DefineHist1D("pLab","p_{lab}","GeV",NBINS,0,10);
              HS->DefineHist1D("pTlab","p_{T}^{lab}","GeV",NBINS,1e-2,3,true);
              HS->DefineHist1D("etaLab","#eta_{lab}","",NBINS,-5,5);
              HS->DefineHist1D("phiLab","#phi_{lab}","",NBINS,-TMath::Pi(),TMath::Pi());
              // -- hadron kinematics
              HS->DefineHist1D("z","z","",NBINS,0,1);
              HS->DefineHist1D("pT","p_{T}","GeV",NBINS,1e-2,3,true);
              HS->DefineHist1D("qT","q_{T}","GeV",NBINS,1e-2,5,true);
              HS->DefineHist1D("qTq","q_{T}/Q","",NBINS,1e-2,3,true);
              HS->DefineHist1D("mX","m_{X}","GeV",NBINS,0,20);
              HS->DefineHist1D("phiH","#phi_{h}","",NBINS,-TMath::Pi(),TMath::Pi());
              HS->DefineHist1D("phiS","#phi_{S}","",NBINS,-TMath::Pi(),TMath::Pi());
              HS->DefineHist2D("etaVsP","p","#eta","GeV","",
                  NBINS,0.1,100,
                  NBINS,-5,5,
                  true,false
                  );
              // -- cross sections
              //HS->DefineHist1D("Q_xsec","Q","GeV",10,0.5,10.5,false,true); // linear
              HS->DefineHist1D("Q_xsec","Q","GeV",10,1.0,10.0,true,true); // log
              HS->Hist("Q_xsec")->SetMinimum(1e-10);
              // ===========================================================

              // store cut definitions with histogram sets
              HS->AddCutDef(BinScheme("pt")->Cut(bpt));
              HS->AddCutDef(BinScheme("x")->Cut(bx));
              HS->AddCutDef(BinScheme("z")->Cut(bz));
              HS->AddCutDef(BinScheme("q2")->Cut(bq));
              HS->AddCutDef(BinScheme("y")->Cut(by));
              HS->AddCutDef(BinScheme("finalState")->Cut(bfs));

              // add histogram set full list
              histSetList.push_back(histSet[bpt][bx][bz][bq][by][bfs]);
            };
          };
        };
      };
    };
  };
>>>>>>> 69eb6315

  // if there are no final states defined, default to definitions here:
  if(BinScheme("finalState")->GetNumBins()==0) {
    std::cout << "NOTE: adding pi+ tracks for final state, since you specified none" << std::endl;
    AddFinalState("pipTrack");
  };


  // if no reconstruction method is set, choose a default here
  if(reconMethod=="") {
    std::cout << "NOTE: no recon method specified, default to electron method" << std::endl;
    SetReconMethod("Ele");
  };


  // build HistosDAG with specified binning
  HD = new HistosDAG();
  HD->Build(binSchemes);


  // DEFINE HISTOGRAMS ------------------------------------
  HD->Payload([this](Histos *HS){
    // -- DIS kinematics
    HS->DefineHist2D("Q2vsX","x","Q^{2}","","GeV^{2}",
        NBINS,1e-3,1,
        NBINS,1,100,
        true,true
        );
    HS->DefineHist1D("Q","Q","GeV",NBINS,1.0,11.0,true,true);
    HS->DefineHist1D("x","x","",NBINS,1e-3,1.0,true,true);
    HS->DefineHist1D("y","y","",NBINS,1e-5,1,true);
    HS->DefineHist1D("W","W","GeV",NBINS,0,15);
    // -- hadron 4-momentum
    HS->DefineHist1D("pLab","p_{lab}","GeV",NBINS,0,10);
    HS->DefineHist1D("pTlab","p_{T}^{lab}","GeV",NBINS,1e-2,3,true);
    HS->DefineHist1D("etaLab","#eta_{lab}","",NBINS,-5,5);
    HS->DefineHist1D("phiLab","#phi_{lab}","",NBINS,-TMath::Pi(),TMath::Pi());
    // -- hadron kinematics
    HS->DefineHist1D("z","z","",NBINS,0,1);
    HS->DefineHist1D("pT","p_{T}","GeV",NBINS,1e-2,3,true);
    HS->DefineHist1D("qT","q_{T}","GeV",NBINS,1e-2,5,true);
    HS->DefineHist1D("qTq","q_{T}/Q","",NBINS,1e-2,3,true);
    HS->DefineHist1D("mX","m_{X}","GeV",NBINS,0,20);
    HS->DefineHist1D("phiH","#phi_{h}","",NBINS,-TMath::Pi(),TMath::Pi());
    HS->DefineHist1D("phiS","#phi_{S}","",NBINS,-TMath::Pi(),TMath::Pi());
    HS->DefineHist2D("etaVsP","p","#eta","GeV","",
        NBINS,0.1,100,
        NBINS,-5,5,
        true,false
        );
    // -- single-hadron cross sections
    //HS->DefineHist1D("Q_xsec","Q","GeV",10,0.5,10.5,false,true); // linear
    HS->DefineHist1D("Q_xsec","Q","GeV",10,1.0,10.0,true,true); // log
    HS->Hist("Q_xsec")->SetMinimum(1e-10);
    // -- jet kinematics
    HS->DefineHist1D("pT_jet","jet p_{T}","GeV", NBINS, 1e-2, 50);
    HS->DefineHist1D("mT_jet","jet m_{T}","GeV", NBINS, 1e-2, 20);
    HS->DefineHist1D("z_jet","jet z","", NBINS,0, 1);
    HS->DefineHist1D("eta_jet","jet #eta_{lab}","", NBINS,-5,5);
    HS->DefineHist1D("qT_jet","jet q_{T}", "GeV", NBINS, 0, 10.0);
    HS->DefineHist1D("jperp","j_{#perp}","GeV", NBINS, 0, 3.0);
    HS->DefineHist1D("qTQ_jet","jet q_{T}/Q","", NBINS, 0, 3.0);
    // -- resolutions
    HS->DefineHist1D("x_Res","(x-x_{true})/x_{true}","", NBINS, -1, 1);
    //HS->DefineHist1D("yRes","y - y_{true}","", NBINS, -2, 2); // TODO: defined in fullsim branch, but not yet here
    //HS->DefineHist1D("Q2Res","Q2 - Q2_{true}","", NBINS, -2, 2); // TODO: defined in fullsim branch, but not yet here
    // -- reconstructed vs. generated
    HS->DefineHist2D("x_RvG","generated x","reconstructed x","","",
        NBINS,1e-3,1,
        NBINS,1e-3,1,
        true,true
        );
    HS->DefineHist2D("phiH_RvG","generated #phi_{h}","reconstructed #phi_{h}","","",
        NBINS,-TMath::Pi(),TMath::Pi(),
        NBINS,-TMath::Pi(),TMath::Pi()
        );
    HS->DefineHist2D("phiS_RvG","generated #phi_{S}","reconstructed #phi_{S}","","",
        NBINS,-TMath::Pi(),TMath::Pi(),
        NBINS,-TMath::Pi(),TMath::Pi()
        );
  });
  HD->ExecuteAndClearOps();


  // initialize total weights
  wTrackTotal = 0.;
  wJetTotal = 0.;
};


// calculate cross section (nb): sets `xsecTot` and `numGen` // TODO: improve this implementation
// ---------------------------------------
void Analysis::CalculateCrossSection(Long64_t numGen_) {
  // UNITS: GeV, nb
  // - cross sections are hard-coded, coped from pythia output // TODO: only 5x41 is here
  Int_t eleBeamEnInt = (Int_t) eleBeamEn;
  Int_t ionBeamEnInt = (Int_t) ionBeamEn;
  if     (eleBeamEnInt==5  && ionBeamEnInt==41 ) xsecTot=297.9259;
  else if(eleBeamEnInt==18 && ionBeamEnInt==275) xsecTot=700.0; // TODO: this is approximate
  else {
    cerr << "WARNING: unknown cross section; integrated lumi will be wrong" << endl;
    xsecTot=1;
  };
  numGen = numGen_;
  cout << sep << endl;
  cout << "assumed total cross section: " << xsecTot << " nb" << endl;
  cout << "number of generated events:  " << numGen << endl;
  cout << sep << endl;
};

<<<<<<< HEAD

=======
  // initialize total weights
  Double_t wTotal = 0.;
  Double_t wJetTotal = 0.;

  // vars
  Double_t eleP,maxEleP;
  int pid,bFinalState;
  Double_t elePtrue, maxElePtrue;

  // event loop =========================================================
  if(maxEvents>0) ENT = maxEvents; // limiter
  cout << "begin event loop..." << endl;
  for(Long64_t e=0; e<ENT; e++) {
    if(e>0&&e%10000==0) cout << (Double_t)e/ENT*100 << "%" << endl;
    tr->ReadEntry(e);

    // electron loop
    // - finds max-momentum electron
    itElectron.Reset();
    maxEleP = 0;
    while(Electron *ele = (Electron*) itElectron()) {
      eleP = ele->PT * TMath::CosH(ele->Eta);
      if(eleP>maxEleP) {
        maxEleP = eleP;
        kin->vecElectron.SetPtEtaPhiM(
            ele->PT,
            ele->Eta,
            ele->Phi,
            Kinematics::ElectronMass()
            );
      };
    };
    if(maxEleP<0.001) continue; // no scattered electron found
    itParticle.Reset();
    maxElePtrue = 0;
    while(GenParticle *part = (GenParticle*) itParticle()){
      if(part->PID == 11 && part->Status == 1){
        elePtrue = part->PT * TMath::CosH(part->Eta);
        if(elePtrue > maxElePtrue){
          maxElePtrue = elePtrue;
          kinTrue->vecElectron.SetPtEtaPhiM(
              part->PT,
              part->Eta,
              part->Phi,
              Kinematics::ElectronMass()
              );
        };
      };
    };

    // get hadronic final state variables
    kin->GetHadronicFinalState(itTrack, itEFlowTrack, itEFlowPhoton, itEFlowNeutralHadron, itParticle);

    // calculate DIS kinematics
    kin->CalculateDISbyElectron(); // reconstructed
    kinTrue->CalculateDISbyElectron(); // generated (truth)

    // get vector of jets
    // TODO: should this have an option for clustering method?
    kin->GetJets(itEFlowTrack, itEFlowPhoton, itEFlowNeutralHadron, itParticle);

    // track loop
    itTrack.Reset();
    while(Track *trk = (Track*) itTrack()) {
      //cout << e << " " << trk->PID << endl;

      // final state cut
      // - check PID, to see if it's a final state we're interested in for
      //   histograms; if not, proceed to next
      pid = trk->PID;
      auto kv = PIDtoEnum.find(pid);
      if(kv!=PIDtoEnum.end()) bFinalState = kv->second;
      else continue;

      // get parent particle, to check if pion is from vector meson
      GenParticle *trkParticle = (GenParticle*)trk->Particle.GetObject();
      TObjArray *brParticle = (TObjArray*)itParticle.GetCollection();
      GenParticle *parentParticle = (GenParticle*)brParticle->At(trkParticle->M1);
      int parentPID = (parentParticle->PID);


      // calculate hadron kinematics
      kin->vecHadron.SetPtEtaPhiM(
          trk->PT,
          trk->Eta,
          trk->Phi,
          trk->Mass /* TODO: do we use track mass here ?? */
          );
      GenParticle* trkPart = (GenParticle*)trk->Particle.GetObject();
      kinTrue->vecHadron.SetPtEtaPhiM(
          trkPart->PT,
          trkPart->Eta,
          trkPart->Phi,
          trkPart->Mass /* TODO: do we use track mass here ?? */
          );

      kin->CalculateHadronKinematics();
      kinTrue->CalculateHadronKinematics();
      
      // asymmetry injection
      //kin->InjectFakeAsymmetry(); // sets tSpin, based on reconstructed kinematics
      kinTrue->InjectFakeAsymmetry(); // sets tSpin, based on generated kinematics
      kin->tSpin = kinTrue->tSpin; // copy to "reconstructed" tSpin

	  Double_t w = weight->GetWeight(*kinTrue);
	  wTotal += w;

      // apply cuts
      if(kin->CutFull()) {
        // decide which histogram sets to fill
        // -- `v_A` will be the list of bins that this event's variable `A`
        //    will be a part of; we use these lists to determine the list
        //    of histogram sets to fill
        // - check pT bin
        CheckBins( BinScheme("pt"), v_pt, kin->pT );
        CheckBins( BinScheme("x"),  v_x,  kin->x );
        CheckBins( BinScheme("z"),  v_z,  kin->z );
        CheckBins( BinScheme("q2"), v_q,  kin->Q2 );
        CheckBins( BinScheme("y"),  v_y,  kin->y );

        // build list of histogram sets to fill
        histSetFillList.clear();
        for(int bpt : v_pt) {
          for(int bx : v_x) {
            for(int bz : v_z) {
              for(int bq : v_q) {
                for(int by : v_y) {
                  if(!CheckDiagonal(bpt,bx,bz,bq)) {
                    histSetFillList.push_back(histSet[bpt][bx][bz][bq][by][bFinalState]);
                  };
                };
              };
            };
          };
        };

        // loop through list of histogram sets, and fill them
        for(Histos *H : histSetFillList) {
          // Full phase space.
          H->Hist4("full_xsec")->Fill(kin->x,kin->Q2,kin->pT,kin->z,w);
          // DIS kinematics
          dynamic_cast<TH2*>(H->Hist("Q2vsX"))->Fill(kin->x,kin->Q2,w);
          H->Hist("Q")->Fill(TMath::Sqrt(kin->Q2),w);
          H->Hist("x")->Fill(kin->x,w);
          H->Hist("W")->Fill(kin->W,w);
          H->Hist("y")->Fill(kin->y,w);
          // hadron 4-momentum
          H->Hist("pLab")->Fill(kin->pLab,w);
          H->Hist("pTlab")->Fill(kin->pTlab,w);
          H->Hist("etaLab")->Fill(kin->etaLab,w);
          H->Hist("phiLab")->Fill(kin->phiLab,w);
          // hadron kinematics
          H->Hist("z")->Fill(kin->z,w);
          H->Hist("pT")->Fill(kin->pT,w);
          H->Hist("qT")->Fill(kin->qT,w);
          H->Hist("qTq")->Fill(kin->qT/TMath::Sqrt(kin->Q2),w);
          H->Hist("mX")->Fill(kin->mX,w);
          H->Hist("phiH")->Fill(kin->phiH,w);
          H->Hist("phiS")->Fill(kin->phiS,w);
          dynamic_cast<TH2*>(H->Hist("etaVsP"))->Fill(kin->pLab,kin->etaLab,w); // TODO: lab-frame p, or some other frame?
          // cross sections (divide by lumi after all events processed)
          H->Hist("Q_xsec")->Fill(TMath::Sqrt(kin->Q2),w);
          // DIS kinematics resolution
          H->Hist("xRes")->Fill(kin->x - kinTrue->x,w);
        };

        // fill simple tree (not binned)
        // TODO: consider adding a `finalState` cut
        if( writeSimpleTree && histSetFillList.size()>0 ) ST->FillTree(w);

      };
    };

    // jet loop
    if(kin->CutDIS()){

	  Double_t wJet = weightJet->GetWeight(*kinTrue);
	  wJetTotal += wJet;

      for(int i = 0; i < kin->jetsRec.size(); i++){
        fastjet::PseudoJet jet = kin->jetsRec[i];
        kin->CalculateJetKinematics(jet);

        // following same procedure as in track loop	
        CheckBins( BinScheme("pt_jet"), v_pt, kin->pTjet );
        CheckBins( BinScheme("z_jet"), v_z, kin->zjet );
        CheckBins( BinScheme("x"),  v_x,  kin->x );
        CheckBins( BinScheme("q2"), v_q,  kin->Q2 );
        CheckBins( BinScheme("y"),  v_y,  kin->y );

        histSetFillList.clear();
        for(int bpt : v_pt) {
          for(int bz : v_z) {
            for(int bx : v_x) {
              for(int bq : v_q) {
                for(int by : v_y) {
                  histSetFillList.push_back(histSetJets[bpt][bz][bx][bq][by]);
                };
              };
            };
          };
        };

        for(Histos *H : histSetFillList) {
          H->Hist("pT_jet")->Fill(kin->pTjet,wJet);
          H->Hist("mT_jet")->Fill(jet.mt(),wJet);
          H->Hist("z_jet")->Fill(kin->zjet,wJet);
          H->Hist("eta_jet")->Fill(jet.eta(),wJet);
          H->Hist("qT_jet")->Fill(kin->qTjet,wJet);
          H->Hist("qTQ")->Fill(kin->qTjet/sqrt(kin->Q2),wJet);
          for(int j = 0; j < kin->jperp.size(); j++) {
            H->Hist("jperp")->Fill(kin->jperp[j],wJet);
          };
        };

      };
    };

    #if INCCENTAURO == 1
    for(int brec = 0; brec < NrecMethodBins; brec++){
      TString recname = recMethodName.find(brec)->second;
      kin->CalculateDIS(recname);
      kin->GetBreitFrameJets(itEFlowTrack, itEFlowPhoton, itEFlowNeutralHadron, itParticle);

      if(kin->CutDIS()){
        for(int i = 0; i < kin->breitJetsRec.size(); i++){
          fastjet::PseudoJet jet = kin->breitJetsRec[i];
          kin->CalculateBreitJetKinematics(jet);

          CheckBins( BinScheme("pt_jet"), v_pt, kin->pTjet );
          CheckBins( BinScheme("z_jet"), v_z, kin->zjet );
          CheckBins( BinScheme("x"),  v_x,  kin->x );
          CheckBins( BinScheme("q2"), v_q,  kin->Q2 );
          CheckBins( BinScheme("y"),  v_y,  kin->y );

          histSetFillList.clear();
          for(int bpt : v_pt) {
            for(int bz : v_z) {
              for(int bx : v_x) {
                for(int bq : v_q) {
                  for(int by : v_y) {
                    histSetFillList.push_back(histSetBreitJets[bpt][bz][bx][bq][by][brec]);
                  };
                };
              };
            };
          };

          for(Histos *H : histSetFillList) {
            H->Hist("pT_jet")->Fill(kin->pTjet);
            H->Hist("mT_jet")->Fill(jet.mt());
            H->Hist("z_jet")->Fill(kin->zjet);
            H->Hist("eta_jet")->Fill(jet.eta());
            H->Hist("qT_jet")->Fill(kin->qTjet);
            H->Hist("qTQ")->Fill(kin->qTjet/sqrt(kin->Q2));
            for(int j = 0; j < kin->jperp.size(); j++){
              H->Hist("jperp")->Fill(kin->jperp[j]);
            };
          };
        };
      };
    };
    #endif
>>>>>>> 69eb6315

// finish the analysis
//-----------------------------------
void Analysis::Finish() {

  // reset HD, to clean up after the event loop
  HD->ActivateAllNodes();
  HD->ClearOps();

  // calculate integrated luminosity
  Double_t lumi = wTrackTotal/xsecTot; // [nb^-1]
  cout << "Integrated Luminosity:       " << lumi << "/nb" << endl;
  cout << sep << endl;

  // calculate cross sections, and print yields
  HD->Initial([this](){ cout << sep << endl << "Histogram Entries:" << endl; });
  HD->Final([this](){ cout << sep << endl; });
  HD->Payload([&lumi](Histos *H){
    cout << H->GetSetTitle() << " ::: "
         << H->Hist("Q2vsX")->GetEntries()
         << endl;
    // calculate cross sections
    H->Hist("Q_xsec")->Scale(1./lumi); // TODO: generalize (`if (name contains "xsec") ...`)
  });
  HD->ExecuteAndClearOps();

  // write histograms
  cout << sep << endl;
  outFile->cd();
  if(writeSimpleTree) ST->WriteTree();
  HD->Payload([this](Histos *H){ H->WriteHists(outFile); }); HD->ExecuteAndClearOps();
  HD->Payload([this](Histos *H){ H->Write(); }); HD->ExecuteAndClearOps();

  // write binning schemes
  for(auto const &kv : binSchemes) {
    if(kv.second->GetNumBins()>0) kv.second->Write("binset__"+kv.first);
  };

  // close output
  outFile->Close();
  cout << outfileName << " written." << endl;
};


// access bin scheme by name
//------------------------------------
BinSet *Analysis::BinScheme(TString varname) {
  BinSet *ret;
  try { ret = binSchemes.at(varname); }
  catch(const std::out_of_range &ex) {
    cerr << "ERROR: bin scheme "
         << varname << " not found" << endl;
    return nullptr;
  };
  return ret;
};


// add a new bin scheme
//------------------------------------
void Analysis::AddBinScheme(TString varname) {
  TString vartitle;
  try { vartitle = availableBinSchemes.at(varname); }
  catch(const std::out_of_range &ex) {
    cerr << "ERROR: bin scheme "
         << varname << " not available... skipping..." << endl;
    return;
  };
  if(binSchemes.find(varname)==binSchemes.end()) { // (duplicate prevention)
    BinSet *B = new BinSet(varname,vartitle);
    binSchemes.insert(std::pair<TString,BinSet*>(varname,B));
  };
};


// add a final state bin
//------------------------------------
void Analysis::AddFinalState(TString finalStateN) {
  TString finalStateT;
  try { finalStateT = finalStateToTitle.at(finalStateN); }
  catch(const std::out_of_range &ex) {
    cerr << "ERROR: final state "
         << finalStateN << " not available... skipping..." << endl;
    return;
  };
  BinScheme("finalState")->BuildExternalBin(finalStateN,finalStateT);
  activeFinalStates.insert(finalStateN);
};


// access HistosDAG
//------------------------------------
HistosDAG *Analysis::GetHistosDAG() { return HD; };


// lambda to check which bins an observable is in, during DAG breadth
// traversal; it requires `finalStateID`, `valueMap`, and will
// activate/deactivate bin nodes accoding to values in `valuMap`
//--------------------------------------------------------------------
std::function<void(Node*)> Analysis::CheckBin() {
  return [this](Node *N){
    if(N->GetNodeType()==NT::bin) {
      Bool_t active;
      if(N->GetVarName()=="finalState") active = (N->GetCut()->GetCutID()==finalStateID);
      else {
        auto val = valueMap.at(N->GetVarName());
        active = N->GetCut()->CheckCut(val);
      };
      if(active) activeEvent=true;
      N->SetActiveState(active);
    };
  };
};


// FillHistos methods: check bins and fill associated histograms
// - checks which bins the track/jet/etc. falls in
// - fills the histograms in the associated Histos objects
//--------------------------------------------------------------------------
// tracks (single particles)
void Analysis::FillHistosTracks() {

  // add kinematic values to `valueMap`
  valueMap.clear();
  activeEvent = false;
  /* DIS */
  valueMap.insert(std::pair<TString,Double_t>( "x", kin->x ));
  valueMap.insert(std::pair<TString,Double_t>( "q2", kin->Q2 ));
  valueMap.insert(std::pair<TString,Double_t>( "w", kin->W ));
  valueMap.insert(std::pair<TString,Double_t>( "y", kin->y ));
  /* single hadron */
  valueMap.insert(std::pair<TString,Double_t>( "p", kin->pLab ));
  valueMap.insert(std::pair<TString,Double_t>( "eta", kin->etaLab ));
  valueMap.insert(std::pair<TString,Double_t>( "pt", kin->pT ));
  valueMap.insert(std::pair<TString,Double_t>( "z", kin->z ));
  valueMap.insert(std::pair<TString,Double_t>( "qT", kin->qT ));
  valueMap.insert(std::pair<TString,Double_t>( "qTq", kin->qT/TMath::Sqrt(kin->Q2) ));
  valueMap.insert(std::pair<TString,Double_t>( "mX", kin->mX ));
  valueMap.insert(std::pair<TString,Double_t>( "xF", kin->xF ));
  valueMap.insert(std::pair<TString,Double_t>( "phiH", kin->phiH ));
  valueMap.insert(std::pair<TString,Double_t>( "phiS", kin->phiS ));
  valueMap.insert(std::pair<TString,Double_t>( "tSpin", (Double_t)kin->tSpin ));

  // check bins
  // - activates HistosDAG bin nodes which contain this track
  // - sets `activeEvent` if there is at least one multidimensional bin to fill
  HD->TraverseBreadth(CheckBin());
  if(!activeEvent) return;
  
  // fill histograms, for activated bins only
  HD->Payload([this](Histos *H){
    // DIS kinematics
    dynamic_cast<TH2*>(H->Hist("Q2vsX"))->Fill(kin->x,kin->Q2,wTrack);
    H->Hist("Q")->Fill(TMath::Sqrt(kin->Q2),wTrack);
    H->Hist("x")->Fill(kin->x,wTrack);
    H->Hist("W")->Fill(kin->W,wTrack);
    H->Hist("y")->Fill(kin->y,wTrack);
    // hadron 4-momentum
    H->Hist("pLab")->Fill(kin->pLab,wTrack);
    H->Hist("pTlab")->Fill(kin->pTlab,wTrack);
    H->Hist("etaLab")->Fill(kin->etaLab,wTrack);
    H->Hist("phiLab")->Fill(kin->phiLab,wTrack);
    // hadron kinematics
    H->Hist("z")->Fill(kin->z,wTrack);
    H->Hist("pT")->Fill(kin->pT,wTrack);
    H->Hist("qT")->Fill(kin->qT,wTrack);
    H->Hist("qTq")->Fill(kin->qT/TMath::Sqrt(kin->Q2),wTrack);
    H->Hist("mX")->Fill(kin->mX,wTrack);
    H->Hist("phiH")->Fill(kin->phiH,wTrack);
    H->Hist("phiS")->Fill(kin->phiS,wTrack);
    dynamic_cast<TH2*>(H->Hist("etaVsP"))->Fill(kin->pLab,kin->etaLab,wTrack); // TODO: lab-frame p, or some other frame?
    // cross sections (divide by lumi after all events processed)
    H->Hist("Q_xsec")->Fill(TMath::Sqrt(kin->Q2),wTrack);
    // resolutions
    if(kinTrue->x!=0) H->Hist("x_Res")->Fill((kin->x-kinTrue->x)/kinTrue->x,wTrack);
    // -- reconstructed vs. generated
    dynamic_cast<TH2*>(H->Hist("x_RvG"))->Fill(kinTrue->x,kin->x,wTrack);
    dynamic_cast<TH2*>(H->Hist("phiH_RvG"))->Fill(kinTrue->phiH,kin->phiH,wTrack);
    dynamic_cast<TH2*>(H->Hist("phiS_RvG"))->Fill(kinTrue->phiS,kin->phiS,wTrack);
  });
  // execute the payload
  // - save time and don't call `ClearOps` (next loop will overwrite lambda)
  // - called with `activeNodesOnly==true` since we only want to fill bins associated
  //   with this track
  HD->ExecuteOps(true);
};

// jets
void Analysis::FillHistosJets() {

  // add kinematic values to `valueMap`
  valueMap.clear();
  activeEvent = false;
  /* DIS */
  valueMap.insert(std::pair<TString,Double_t>(  "x",      kin->x      ));
  valueMap.insert(std::pair<TString,Double_t>(  "q2",     kin->Q2     ));
  valueMap.insert(std::pair<TString,Double_t>(  "y",      kin->y      ));
  /* jets */
  valueMap.insert(std::pair<TString,Double_t>(  "ptJet",  kin->pTjet  ));
  valueMap.insert(std::pair<TString,Double_t>(  "zJet",   kin->zjet   ));

  // check bins
  // - activates HistosDAG bin nodes which contain this track
  // - sets `activeEvent` if there is at least one multidimensional bin to fill
  HD->TraverseBreadth(CheckBin());
  if(!activeEvent) return;

  // fill histograms, for activated bins only
  HD->Payload([this](Histos *H){
    dynamic_cast<TH2*>(H->Hist("Q2vsX"))->Fill(kin->x,kin->Q2,wJet);
    // jet kinematics
    H->Hist("pT_jet")->Fill(kin->pTjet,wJet);
    H->Hist("mT_jet")->Fill(jet.mt(),wJet);
    H->Hist("z_jet")->Fill(kin->zjet,wJet);
    H->Hist("eta_jet")->Fill(jet.eta(),wJet);
    H->Hist("qT_jet")->Fill(kin->qTjet,wJet);
    H->Hist("qTQ_jet")->Fill(kin->qTjet/sqrt(kin->Q2),wJet);
    for(int j = 0; j < kin->jperp.size(); j++) {
      H->Hist("jperp")->Fill(kin->jperp[j],wJet);
    };
  });
  // execute the payload
  // - save time and don't call `ClearOps` (next loop will overwrite lambda)
  // - called with `activeNodesOnly==true` since we only want to fill bins associated
  //   with this jet
  HD->ExecuteOps(true);
};




// destructor
Analysis::~Analysis() {
};
<|MERGE_RESOLUTION|>--- conflicted
+++ resolved
@@ -23,7 +23,6 @@
   , outfilePrefix(outfilePrefix_)
   , reconMethod("")
 {
-<<<<<<< HEAD
   // available variables for binning
   // - availableBinSchemes is a map from variable name to variable title
   // - try to avoid using underscores in the variable name (they are okay in the title);
@@ -84,32 +83,6 @@
 
   // miscellaneous
   infiles.clear();
-=======
-
-  // set bin schemes
-  AddBinScheme("pt","p_{T}");
-  AddBinScheme("z","z");
-  AddBinScheme("x","x");
-  AddBinScheme("q2","Q2");
-  AddBinScheme("y","y");
-  AddBinScheme("pt_jet", "jet p_{T}");
-  AddBinScheme("z_jet", "jet z");
-  // final state bins (e.g., tracks or jets)
-  AddBinScheme("finalState","finalState");
-  AddFinalState("pipTrack","#pi^{+} tracks", 211);
-  //AddFinalState("pimTrack","#pi^{-} tracks",-211);
-  AddBinScheme("recMethod", "recMethod");
-  AddRecMethod("Ele", "electron method");
-  AddRecMethod("DA", "DA method");
-  AddRecMethod("JB", "JB method");
-  // initialize diagonalizer settings
-  // TODO: generalized diagonalizer
-  diagonalPtXZ = false;
-  diagonalXZQ = false;
-  writeSimpleTree = false;
-  maxEvents = 0;
-
->>>>>>> 69eb6315
 };
 
 
@@ -173,135 +146,6 @@
   weight = new WeightsUniform();
   weightJet = new WeightsUniform();
 
-<<<<<<< HEAD
-=======
-  // read delphes tree
-  TChain *chain = new TChain("Delphes");
-  chain->Add(infileName);
-  ExRootTreeReader *tr = new ExRootTreeReader(chain);
-  Long64_t ENT = tr->GetEntries();
-
-  // branch iterators
-  TObjArrayIter itTrack(tr->UseBranch("Track"));
-  TObjArrayIter itElectron(tr->UseBranch("Electron"));
-  TObjArrayIter itParticle(tr->UseBranch("Particle"));
-  TObjArrayIter itEFlowTrack(tr->UseBranch("EFlowTrack"));
-  TObjArrayIter itEFlowPhoton(tr->UseBranch("EFlowPhoton"));
-  TObjArrayIter itEFlowNeutralHadron(tr->UseBranch("EFlowNeutralHadron"));
-  TObjArrayIter itPIDSystemsTrack(tr->UseBranch("PIDSystemsTrack"));
-
-  // number of bins
-  const Int_t NptBins = BinScheme("pt")->GetNumBins();
-  const Int_t NxBins = BinScheme("x")->GetNumBins();
-  const Int_t NzBins = BinScheme("z")->GetNumBins();
-  const Int_t NqBins = BinScheme("q2")->GetNumBins();
-  const Int_t NyBins = BinScheme("y")->GetNumBins();
-  const Int_t NfinalStateBins = BinScheme("finalState")->GetNumBins();
-  const Int_t NptjetBins = BinScheme("pt_jet")->GetNumBins();
-  const Int_t NzjetBins = BinScheme("z_jet")->GetNumBins();
-  const Int_t NrecMethodBins = BinScheme("recMethod")->GetNumBins();
-
-  // sets of histogram sets
-  // - `histSet` is a data structure for storing and organizing pointers to
-  //   sets of histograms (`Histos` objects)
-  // - `histSet*List` are used as temporary lists of relevant `Histos` pointers
-  // - TODO: if we add one more dimension, 7D array will probably break; need
-  //         better data structure
-  Histos *histSet[NptBins][NxBins][NzBins][NqBins][NyBins][NfinalStateBins];
-  Histos *histSetJets[NptjetBins][NzjetBins][NxBins][NqBins][NyBins];
-  Histos *histSetBreitJets[NptjetBins][NzjetBins][NxBins][NqBins][NyBins][NrecMethodBins];
-
-  std::vector<Histos*> histSetList;
-  std::vector<Histos*> histSetListJets;
-  std::vector<Histos*> histSetListBreitJets;
-
-  std::vector<Histos*> histSetFillList;
-  std::vector<int> v_pt, v_x, v_z, v_q, v_y;
-  // instantiate Histos sets, and populate
-  TString histosN,histosT;
-
-  cout << "Define track histograms..." << endl;
-  for(int bpt=0; bpt<NptBins; bpt++) { // - loop over pT bins
-    for(int bx=0; bx<NxBins; bx++) { // - loop over x bins
-      for(int bz=0; bz<NzBins; bz++) { // - loop over z bins
-        for(int bq=0; bq<NqBins; bq++) { // - loop over q2 bins
-          if(CheckDiagonal(bpt,bx,bz,bq)) continue; // diagonalizer
-          for(int by=0; by<NyBins; by++) { // - loop over y bins
-            for(int bfs=0; bfs<NfinalStateBins; bfs++) { // - loop over final states
-
-              // set Histos name and title
-              histosN = this->GetHistosName (bpt,bx,bz,bq,by,bfs);
-              histosT = this->GetHistosTitle(bpt,bx,bz,bq,by,bfs);
-
-              // define set of histograms for this bin
-              histSet[bpt][bx][bz][bq][by][bfs] = new Histos(histosN,histosT);
-              HS = histSet[bpt][bx][bz][bq][by][bfs]; // shorthand pointer
-
-              // HISTOGRAMS ================================================
-              // -- Full phase space histogram
-              HS->DefineHist4D(
-                "full_xsec",
-                "x","Q^{2}","z","p_{T}",
-                "","GeV^{2}","","GeV",
-                NBINS_FULL,1e-3,1,
-                NBINS_FULL,1,100,
-                NBINS_FULL,0,1,
-                NBINS_FULL,0,2,
-                true,true
-                );
-              // -- DIS kinematics
-              HS->DefineHist2D("Q2vsX","x","Q^{2}","","GeV^{2}",
-                  NBINS,1e-3,1,
-                  NBINS,1,100,
-                  true,true
-                  );
-              HS->DefineHist1D("Q","Q","GeV",NBINS,1.0,11.0,true,true);
-              HS->DefineHist1D("x","x","",NBINS,1e-3,1.0,true,true);
-              HS->DefineHist1D("y","y","",NBINS,1e-5,1,true);
-              HS->DefineHist1D("W","W","GeV",NBINS,0,15);
-              // -- DIS kinematics resolution
-              HS->DefineHist1D("xRes","x - x_{true}","", NBINS, -1, 1);
-              // -- hadron 4-momentum
-              HS->DefineHist1D("pLab","p_{lab}","GeV",NBINS,0,10);
-              HS->DefineHist1D("pTlab","p_{T}^{lab}","GeV",NBINS,1e-2,3,true);
-              HS->DefineHist1D("etaLab","#eta_{lab}","",NBINS,-5,5);
-              HS->DefineHist1D("phiLab","#phi_{lab}","",NBINS,-TMath::Pi(),TMath::Pi());
-              // -- hadron kinematics
-              HS->DefineHist1D("z","z","",NBINS,0,1);
-              HS->DefineHist1D("pT","p_{T}","GeV",NBINS,1e-2,3,true);
-              HS->DefineHist1D("qT","q_{T}","GeV",NBINS,1e-2,5,true);
-              HS->DefineHist1D("qTq","q_{T}/Q","",NBINS,1e-2,3,true);
-              HS->DefineHist1D("mX","m_{X}","GeV",NBINS,0,20);
-              HS->DefineHist1D("phiH","#phi_{h}","",NBINS,-TMath::Pi(),TMath::Pi());
-              HS->DefineHist1D("phiS","#phi_{S}","",NBINS,-TMath::Pi(),TMath::Pi());
-              HS->DefineHist2D("etaVsP","p","#eta","GeV","",
-                  NBINS,0.1,100,
-                  NBINS,-5,5,
-                  true,false
-                  );
-              // -- cross sections
-              //HS->DefineHist1D("Q_xsec","Q","GeV",10,0.5,10.5,false,true); // linear
-              HS->DefineHist1D("Q_xsec","Q","GeV",10,1.0,10.0,true,true); // log
-              HS->Hist("Q_xsec")->SetMinimum(1e-10);
-              // ===========================================================
-
-              // store cut definitions with histogram sets
-              HS->AddCutDef(BinScheme("pt")->Cut(bpt));
-              HS->AddCutDef(BinScheme("x")->Cut(bx));
-              HS->AddCutDef(BinScheme("z")->Cut(bz));
-              HS->AddCutDef(BinScheme("q2")->Cut(bq));
-              HS->AddCutDef(BinScheme("y")->Cut(by));
-              HS->AddCutDef(BinScheme("finalState")->Cut(bfs));
-
-              // add histogram set full list
-              histSetList.push_back(histSet[bpt][bx][bz][bq][by][bfs]);
-            };
-          };
-        };
-      };
-    };
-  };
->>>>>>> 69eb6315
 
   // if there are no final states defined, default to definitions here:
   if(BinScheme("finalState")->GetNumBins()==0) {
@@ -324,6 +168,17 @@
 
   // DEFINE HISTOGRAMS ------------------------------------
   HD->Payload([this](Histos *HS){
+    // -- Full phase space histogram
+    HS->DefineHist4D(
+        "full_xsec",
+        "x","Q^{2}","z","p_{T}",
+        "","GeV^{2}","","GeV",
+        NBINS_FULL,1e-3,1,
+        NBINS_FULL,1,100,
+        NBINS_FULL,0,1,
+        NBINS_FULL,0,2,
+        true,true
+        );
     // -- DIS kinematics
     HS->DefineHist2D("Q2vsX","x","Q^{2}","","GeV^{2}",
         NBINS,1e-3,1,
@@ -412,273 +267,7 @@
   cout << sep << endl;
 };
 
-<<<<<<< HEAD
-
-=======
-  // initialize total weights
-  Double_t wTotal = 0.;
-  Double_t wJetTotal = 0.;
-
-  // vars
-  Double_t eleP,maxEleP;
-  int pid,bFinalState;
-  Double_t elePtrue, maxElePtrue;
-
-  // event loop =========================================================
-  if(maxEvents>0) ENT = maxEvents; // limiter
-  cout << "begin event loop..." << endl;
-  for(Long64_t e=0; e<ENT; e++) {
-    if(e>0&&e%10000==0) cout << (Double_t)e/ENT*100 << "%" << endl;
-    tr->ReadEntry(e);
-
-    // electron loop
-    // - finds max-momentum electron
-    itElectron.Reset();
-    maxEleP = 0;
-    while(Electron *ele = (Electron*) itElectron()) {
-      eleP = ele->PT * TMath::CosH(ele->Eta);
-      if(eleP>maxEleP) {
-        maxEleP = eleP;
-        kin->vecElectron.SetPtEtaPhiM(
-            ele->PT,
-            ele->Eta,
-            ele->Phi,
-            Kinematics::ElectronMass()
-            );
-      };
-    };
-    if(maxEleP<0.001) continue; // no scattered electron found
-    itParticle.Reset();
-    maxElePtrue = 0;
-    while(GenParticle *part = (GenParticle*) itParticle()){
-      if(part->PID == 11 && part->Status == 1){
-        elePtrue = part->PT * TMath::CosH(part->Eta);
-        if(elePtrue > maxElePtrue){
-          maxElePtrue = elePtrue;
-          kinTrue->vecElectron.SetPtEtaPhiM(
-              part->PT,
-              part->Eta,
-              part->Phi,
-              Kinematics::ElectronMass()
-              );
-        };
-      };
-    };
-
-    // get hadronic final state variables
-    kin->GetHadronicFinalState(itTrack, itEFlowTrack, itEFlowPhoton, itEFlowNeutralHadron, itParticle);
-
-    // calculate DIS kinematics
-    kin->CalculateDISbyElectron(); // reconstructed
-    kinTrue->CalculateDISbyElectron(); // generated (truth)
-
-    // get vector of jets
-    // TODO: should this have an option for clustering method?
-    kin->GetJets(itEFlowTrack, itEFlowPhoton, itEFlowNeutralHadron, itParticle);
-
-    // track loop
-    itTrack.Reset();
-    while(Track *trk = (Track*) itTrack()) {
-      //cout << e << " " << trk->PID << endl;
-
-      // final state cut
-      // - check PID, to see if it's a final state we're interested in for
-      //   histograms; if not, proceed to next
-      pid = trk->PID;
-      auto kv = PIDtoEnum.find(pid);
-      if(kv!=PIDtoEnum.end()) bFinalState = kv->second;
-      else continue;
-
-      // get parent particle, to check if pion is from vector meson
-      GenParticle *trkParticle = (GenParticle*)trk->Particle.GetObject();
-      TObjArray *brParticle = (TObjArray*)itParticle.GetCollection();
-      GenParticle *parentParticle = (GenParticle*)brParticle->At(trkParticle->M1);
-      int parentPID = (parentParticle->PID);
-
-
-      // calculate hadron kinematics
-      kin->vecHadron.SetPtEtaPhiM(
-          trk->PT,
-          trk->Eta,
-          trk->Phi,
-          trk->Mass /* TODO: do we use track mass here ?? */
-          );
-      GenParticle* trkPart = (GenParticle*)trk->Particle.GetObject();
-      kinTrue->vecHadron.SetPtEtaPhiM(
-          trkPart->PT,
-          trkPart->Eta,
-          trkPart->Phi,
-          trkPart->Mass /* TODO: do we use track mass here ?? */
-          );
-
-      kin->CalculateHadronKinematics();
-      kinTrue->CalculateHadronKinematics();
-      
-      // asymmetry injection
-      //kin->InjectFakeAsymmetry(); // sets tSpin, based on reconstructed kinematics
-      kinTrue->InjectFakeAsymmetry(); // sets tSpin, based on generated kinematics
-      kin->tSpin = kinTrue->tSpin; // copy to "reconstructed" tSpin
-
-	  Double_t w = weight->GetWeight(*kinTrue);
-	  wTotal += w;
-
-      // apply cuts
-      if(kin->CutFull()) {
-        // decide which histogram sets to fill
-        // -- `v_A` will be the list of bins that this event's variable `A`
-        //    will be a part of; we use these lists to determine the list
-        //    of histogram sets to fill
-        // - check pT bin
-        CheckBins( BinScheme("pt"), v_pt, kin->pT );
-        CheckBins( BinScheme("x"),  v_x,  kin->x );
-        CheckBins( BinScheme("z"),  v_z,  kin->z );
-        CheckBins( BinScheme("q2"), v_q,  kin->Q2 );
-        CheckBins( BinScheme("y"),  v_y,  kin->y );
-
-        // build list of histogram sets to fill
-        histSetFillList.clear();
-        for(int bpt : v_pt) {
-          for(int bx : v_x) {
-            for(int bz : v_z) {
-              for(int bq : v_q) {
-                for(int by : v_y) {
-                  if(!CheckDiagonal(bpt,bx,bz,bq)) {
-                    histSetFillList.push_back(histSet[bpt][bx][bz][bq][by][bFinalState]);
-                  };
-                };
-              };
-            };
-          };
-        };
-
-        // loop through list of histogram sets, and fill them
-        for(Histos *H : histSetFillList) {
-          // Full phase space.
-          H->Hist4("full_xsec")->Fill(kin->x,kin->Q2,kin->pT,kin->z,w);
-          // DIS kinematics
-          dynamic_cast<TH2*>(H->Hist("Q2vsX"))->Fill(kin->x,kin->Q2,w);
-          H->Hist("Q")->Fill(TMath::Sqrt(kin->Q2),w);
-          H->Hist("x")->Fill(kin->x,w);
-          H->Hist("W")->Fill(kin->W,w);
-          H->Hist("y")->Fill(kin->y,w);
-          // hadron 4-momentum
-          H->Hist("pLab")->Fill(kin->pLab,w);
-          H->Hist("pTlab")->Fill(kin->pTlab,w);
-          H->Hist("etaLab")->Fill(kin->etaLab,w);
-          H->Hist("phiLab")->Fill(kin->phiLab,w);
-          // hadron kinematics
-          H->Hist("z")->Fill(kin->z,w);
-          H->Hist("pT")->Fill(kin->pT,w);
-          H->Hist("qT")->Fill(kin->qT,w);
-          H->Hist("qTq")->Fill(kin->qT/TMath::Sqrt(kin->Q2),w);
-          H->Hist("mX")->Fill(kin->mX,w);
-          H->Hist("phiH")->Fill(kin->phiH,w);
-          H->Hist("phiS")->Fill(kin->phiS,w);
-          dynamic_cast<TH2*>(H->Hist("etaVsP"))->Fill(kin->pLab,kin->etaLab,w); // TODO: lab-frame p, or some other frame?
-          // cross sections (divide by lumi after all events processed)
-          H->Hist("Q_xsec")->Fill(TMath::Sqrt(kin->Q2),w);
-          // DIS kinematics resolution
-          H->Hist("xRes")->Fill(kin->x - kinTrue->x,w);
-        };
-
-        // fill simple tree (not binned)
-        // TODO: consider adding a `finalState` cut
-        if( writeSimpleTree && histSetFillList.size()>0 ) ST->FillTree(w);
-
-      };
-    };
-
-    // jet loop
-    if(kin->CutDIS()){
-
-	  Double_t wJet = weightJet->GetWeight(*kinTrue);
-	  wJetTotal += wJet;
-
-      for(int i = 0; i < kin->jetsRec.size(); i++){
-        fastjet::PseudoJet jet = kin->jetsRec[i];
-        kin->CalculateJetKinematics(jet);
-
-        // following same procedure as in track loop	
-        CheckBins( BinScheme("pt_jet"), v_pt, kin->pTjet );
-        CheckBins( BinScheme("z_jet"), v_z, kin->zjet );
-        CheckBins( BinScheme("x"),  v_x,  kin->x );
-        CheckBins( BinScheme("q2"), v_q,  kin->Q2 );
-        CheckBins( BinScheme("y"),  v_y,  kin->y );
-
-        histSetFillList.clear();
-        for(int bpt : v_pt) {
-          for(int bz : v_z) {
-            for(int bx : v_x) {
-              for(int bq : v_q) {
-                for(int by : v_y) {
-                  histSetFillList.push_back(histSetJets[bpt][bz][bx][bq][by]);
-                };
-              };
-            };
-          };
-        };
-
-        for(Histos *H : histSetFillList) {
-          H->Hist("pT_jet")->Fill(kin->pTjet,wJet);
-          H->Hist("mT_jet")->Fill(jet.mt(),wJet);
-          H->Hist("z_jet")->Fill(kin->zjet,wJet);
-          H->Hist("eta_jet")->Fill(jet.eta(),wJet);
-          H->Hist("qT_jet")->Fill(kin->qTjet,wJet);
-          H->Hist("qTQ")->Fill(kin->qTjet/sqrt(kin->Q2),wJet);
-          for(int j = 0; j < kin->jperp.size(); j++) {
-            H->Hist("jperp")->Fill(kin->jperp[j],wJet);
-          };
-        };
-
-      };
-    };
-
-    #if INCCENTAURO == 1
-    for(int brec = 0; brec < NrecMethodBins; brec++){
-      TString recname = recMethodName.find(brec)->second;
-      kin->CalculateDIS(recname);
-      kin->GetBreitFrameJets(itEFlowTrack, itEFlowPhoton, itEFlowNeutralHadron, itParticle);
-
-      if(kin->CutDIS()){
-        for(int i = 0; i < kin->breitJetsRec.size(); i++){
-          fastjet::PseudoJet jet = kin->breitJetsRec[i];
-          kin->CalculateBreitJetKinematics(jet);
-
-          CheckBins( BinScheme("pt_jet"), v_pt, kin->pTjet );
-          CheckBins( BinScheme("z_jet"), v_z, kin->zjet );
-          CheckBins( BinScheme("x"),  v_x,  kin->x );
-          CheckBins( BinScheme("q2"), v_q,  kin->Q2 );
-          CheckBins( BinScheme("y"),  v_y,  kin->y );
-
-          histSetFillList.clear();
-          for(int bpt : v_pt) {
-            for(int bz : v_z) {
-              for(int bx : v_x) {
-                for(int bq : v_q) {
-                  for(int by : v_y) {
-                    histSetFillList.push_back(histSetBreitJets[bpt][bz][bx][bq][by][brec]);
-                  };
-                };
-              };
-            };
-          };
-
-          for(Histos *H : histSetFillList) {
-            H->Hist("pT_jet")->Fill(kin->pTjet);
-            H->Hist("mT_jet")->Fill(jet.mt());
-            H->Hist("z_jet")->Fill(kin->zjet);
-            H->Hist("eta_jet")->Fill(jet.eta());
-            H->Hist("qT_jet")->Fill(kin->qTjet);
-            H->Hist("qTQ")->Fill(kin->qTjet/sqrt(kin->Q2));
-            for(int j = 0; j < kin->jperp.size(); j++){
-              H->Hist("jperp")->Fill(kin->jperp[j]);
-            };
-          };
-        };
-      };
-    };
-    #endif
->>>>>>> 69eb6315
+
 
 // finish the analysis
 //-----------------------------------
@@ -830,6 +419,8 @@
   
   // fill histograms, for activated bins only
   HD->Payload([this](Histos *H){
+    // Full phase space.
+    H->Hist4("full_xsec")->Fill(kin->x,kin->Q2,kin->pT,kin->z,wTrack);
     // DIS kinematics
     dynamic_cast<TH2*>(H->Hist("Q2vsX"))->Fill(kin->x,kin->Q2,wTrack);
     H->Hist("Q")->Fill(TMath::Sqrt(kin->Q2),wTrack);
