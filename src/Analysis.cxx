#include "Analysis.h"

ClassImp(Analysis)

using std::map;
using std::vector;
using std::cout;
using std::cerr;
using std::endl;

// constructor
Analysis::Analysis(
  TString infileName_,
  Double_t eleBeamEn_,
  Double_t ionBeamEn_,
  Double_t crossingAngle_,
  TString outfilePrefix_
)
  : infileName(infileName_)
  , eleBeamEn(eleBeamEn_)
  , ionBeamEn(ionBeamEn_)
  , crossingAngle(crossingAngle_)
  , outfilePrefix(outfilePrefix_)
{
<<<<<<< HEAD
  // build list of variables available for binning (paired with titles)
  // - availableBinSchemes is a map from variable name to variable title
  // - try to avoid using underscores in the variable name (they are okay in the title)
  availableBinSchemes.insert(std::pair<TString,TString>("pt","p_{T}"));
  availableBinSchemes.insert(std::pair<TString,TString>("z","z"));
  availableBinSchemes.insert(std::pair<TString,TString>("x","x"));
  availableBinSchemes.insert(std::pair<TString,TString>("q2","Q^{2}"));
  availableBinSchemes.insert(std::pair<TString,TString>("y","y"));
  availableBinSchemes.insert(std::pair<TString,TString>("ptJet", "jet p_{T}"));
  availableBinSchemes.insert(std::pair<TString,TString>("zJet", "jet z"));
  availableBinSchemes.insert(std::pair<TString,TString>("finalState","finalState"));
  availableBinSchemes.insert(std::pair<TString,TString>("recMethod","recMethod"));

  //
  //
  // TODO: make these Nodes on HistosDAG?
  //
  //
  PIDtoEnum.insert(std::pair<int,int>(211,0)); // hack, for now
  // define final state bins (e.g., tracks or jets)
  /*
  AddBinScheme("finalState");
=======
  // set bin schemes
  AddBinScheme("pt","p_{T}");
  AddBinScheme("z","z");
  AddBinScheme("x","x");
  AddBinScheme("q2","Q2");
  AddBinScheme("y","y");
  AddBinScheme("pt_jet", "jet p_{T}");
  AddBinScheme("z_jet", "jet z");
  // final state bins (e.g., tracks or jets)
  AddBinScheme("finalState","finalState");
>>>>>>> 5c6773f5
  AddFinalState("pipTrack","#pi^{+} tracks", 211);
  //AddFinalState("pimTrack","#pi^{-} tracks",-211);

  // define reconstruction method bins
  AddBinScheme("recMethod");
  AddRecMethod("Ele", "electron method");
  AddRecMethod("DA", "DA method");
  AddRecMethod("JB", "JB method");
  */

  /*
  // initialize diagonalizer settings
  // TODO: generalized diagonalizer
  diagonalPtXZ = false;
  diagonalXZQ = false;
  */

  // initializations
  writeSimpleTree = false;
  maxEvents = 0;
};


//=============================================
// perform the analysis
//=============================================
void Analysis::Execute() {

  cout << "-- running analysis of " << infileName << endl;

  // define output file
  outfileName = infileName;
  outfileName(TRegexp("^.*/")) = ""; // remove path
  outfileName(TRegexp("\\*")) = ""; // remove asterisk wildcard
  if(outfilePrefix!="") outfilePrefix+=".";
  outfileName = "out/"+outfilePrefix+outfileName;
  cout << "-- output file: " << outfileName << endl;
  outFile = new TFile(outfileName,"RECREATE");

  // instantiate objects
  kin = new Kinematics(eleBeamEn,ionBeamEn,crossingAngle);
  kinTrue = new Kinematics(eleBeamEn, ionBeamEn, crossingAngle);
  ST = new SimpleTree("tree",kin);
  weight = new WeightsUniform();
  weightJet = new WeightsUniform();
  HD = new HistosDAG();


  // read delphes tree
  TChain *chain = new TChain("Delphes");
  chain->Add(infileName);
  ExRootTreeReader *tr = new ExRootTreeReader(chain);
  Long64_t ENT = tr->GetEntries();

  // branch iterators
  TObjArrayIter itTrack(tr->UseBranch("Track"));
  TObjArrayIter itElectron(tr->UseBranch("Electron"));
  TObjArrayIter itParticle(tr->UseBranch("Particle"));
  TObjArrayIter itEFlowTrack(tr->UseBranch("EFlowTrack"));
  TObjArrayIter itEFlowPhoton(tr->UseBranch("EFlowPhoton"));
  TObjArrayIter itEFlowNeutralHadron(tr->UseBranch("EFlowNeutralHadron"));
  TObjArrayIter itPIDSystemsTrack(tr->UseBranch("PIDSystemsTrack"));

<<<<<<< HEAD

  // HistosDAG: a Directed Acyclic Graph (DAG) storing Histos pointers
  HistosDAG *HD = new HistosDAG();
  HD->Build(binSchemes);

  /*
  Histos *histSet[NptBins][NxBins][NzBins][NqBins][NyBins][NfinalStateBins];
  Histos *histSetJets[NptjetBins][NzjetBins][NxBins][NqBins][NyBins];
  Histos *histSetBreitJets[NptjetBins][NzjetBins][NxBins][NqBins][NyBins][NrecMethodBins];
  */


  // HISTOGRAMS ================================================
  HD->ForEach([this](Histos *HS){
    // -- DIS kinematics
    HS->DefineHist2D("Q2vsX","x","Q^{2}","","GeV^{2}",
        NBINS,1e-3,1,
        NBINS,1,100,
        true,true
        );
    HS->DefineHist1D("Q","Q","GeV",NBINS,1.0,11.0,true,true);
    HS->DefineHist1D("x","x","",NBINS,1e-3,1.0,true,true);
    HS->DefineHist1D("y","y","",NBINS,1e-5,1,true);
    HS->DefineHist1D("W","W","GeV",NBINS,0,15);
    // -- DIS kinematics resolution
    HS->DefineHist1D("xRes","x - x_{true}","", NBINS, -1, 1);
    // -- hadron 4-momentum
    HS->DefineHist1D("pLab","p_{lab}","GeV",NBINS,0,10);
    HS->DefineHist1D("pTlab","p_{T}^{lab}","GeV",NBINS,1e-2,3,true);
    HS->DefineHist1D("etaLab","#eta_{lab}","",NBINS,-5,5);
    HS->DefineHist1D("phiLab","#phi_{lab}","",NBINS,-TMath::Pi(),TMath::Pi());
    // -- hadron kinematics
    HS->DefineHist1D("z","z","",NBINS,0,1);
    HS->DefineHist1D("pT","p_{T}","GeV",NBINS,1e-2,3,true);
    HS->DefineHist1D("qT","q_{T}","GeV",NBINS,1e-2,5,true);
    HS->DefineHist1D("qTq","q_{T}/Q","",NBINS,1e-2,3,true);
    HS->DefineHist1D("mX","m_{X}","GeV",NBINS,0,20);
    HS->DefineHist1D("phiH","#phi_{h}","",NBINS,-TMath::Pi(),TMath::Pi());
    HS->DefineHist1D("phiS","#phi_{S}","",NBINS,-TMath::Pi(),TMath::Pi());
    // -- cross sections
    //HS->DefineHist1D("Q_xsec","Q","GeV",10,0.5,10.5,false,true); // linear
    HS->DefineHist1D("Q_xsec","Q","GeV",10,1.0,10.0,true,true); // log
    HS->Hist("Q_xsec")->SetMinimum(1e-10);
    // ===========================================================
  });
  HD->ExecuteAndClearOps();


  /*
=======
  // number of bins
  const Int_t NptBins = BinScheme("pt")->GetNumBins();
  const Int_t NxBins = BinScheme("x")->GetNumBins();
  const Int_t NzBins = BinScheme("z")->GetNumBins();
  const Int_t NqBins = BinScheme("q2")->GetNumBins();
  const Int_t NyBins = BinScheme("y")->GetNumBins();
  const Int_t NfinalStateBins = BinScheme("finalState")->GetNumBins();
  const Int_t NptjetBins = BinScheme("pt_jet")->GetNumBins();
  const Int_t NzjetBins = BinScheme("z_jet")->GetNumBins();
  const Int_t NrecMethodBins = BinScheme("recMethod")->GetNumBins();

  // sets of histogram sets
  // - `histSet` is a data structure for storing and organizing pointers to
  //   sets of histograms (`Histos` objects)
  // - `histSet*List` are used as temporary lists of relevant `Histos` pointers
  // - TODO: if we add one more dimension, 7D array will probably break; need
  //         better data structure
  Histos *histSet[NptBins][NxBins][NzBins][NqBins][NyBins][NfinalStateBins];
  Histos *histSetJets[NptjetBins][NzjetBins][NxBins][NqBins][NyBins];
  Histos *histSetBreitJets[NptjetBins][NzjetBins][NxBins][NqBins][NyBins][NrecMethodBins];

  std::vector<Histos*> histSetList;
  std::vector<Histos*> histSetListJets;
  std::vector<Histos*> histSetListBreitJets;

  std::vector<Histos*> histSetFillList;
  std::vector<int> v_pt, v_x, v_z, v_q, v_y;
  // instantiate Histos sets, and populate
  TString histosN,histosT;

  cout << "Define track histograms..." << endl;
  for(int bpt=0; bpt<NptBins; bpt++) { // - loop over pT bins
    for(int bx=0; bx<NxBins; bx++) { // - loop over x bins
      for(int bz=0; bz<NzBins; bz++) { // - loop over z bins
        for(int bq=0; bq<NqBins; bq++) { // - loop over q2 bins
          if(CheckDiagonal(bpt,bx,bz,bq)) continue; // diagonalizer
          for(int by=0; by<NyBins; by++) { // - loop over y bins
            for(int bfs=0; bfs<NfinalStateBins; bfs++) { // - loop over final states

              // set Histos name and title
              histosN = this->GetHistosName (bpt,bx,bz,bq,by,bfs);
              histosT = this->GetHistosTitle(bpt,bx,bz,bq,by,bfs);

              // define set of histograms for this bin
              histSet[bpt][bx][bz][bq][by][bfs] = new Histos(histosN,histosT);
              HS = histSet[bpt][bx][bz][bq][by][bfs]; // shorthand pointer

              // HISTOGRAMS ================================================
              // -- DIS kinematics
              HS->DefineHist2D("Q2vsX","x","Q^{2}","","GeV^{2}",
                  NBINS,1e-3,1,
                  NBINS,1,100,
                  true,true
                  );
              HS->DefineHist1D("Q","Q","GeV",NBINS,1.0,11.0,true,true);
              HS->DefineHist1D("x","x","",NBINS,1e-3,1.0,true,true);
              HS->DefineHist1D("y","y","",NBINS,1e-5,1,true);
              HS->DefineHist1D("W","W","GeV",NBINS,0,15);
              // -- DIS kinematics resolution
              HS->DefineHist1D("xRes","x - x_{true}","", NBINS, -1, 1);
              // -- hadron 4-momentum
              HS->DefineHist1D("pLab","p_{lab}","GeV",NBINS,0,10);
              HS->DefineHist1D("pTlab","p_{T}^{lab}","GeV",NBINS,1e-2,3,true);
              HS->DefineHist1D("etaLab","#eta_{lab}","",NBINS,-5,5);
              HS->DefineHist1D("phiLab","#phi_{lab}","",NBINS,-TMath::Pi(),TMath::Pi());
              // -- hadron kinematics
              HS->DefineHist1D("z","z","",NBINS,0,1);
              HS->DefineHist1D("pT","p_{T}","GeV",NBINS,1e-2,3,true);
              HS->DefineHist1D("qT","q_{T}","GeV",NBINS,1e-2,5,true);
              HS->DefineHist1D("qTq","q_{T}/Q","",NBINS,1e-2,3,true);
              HS->DefineHist1D("mX","m_{X}","GeV",NBINS,0,20);
              HS->DefineHist1D("phiH","#phi_{h}","",NBINS,-TMath::Pi(),TMath::Pi());
              HS->DefineHist1D("phiS","#phi_{S}","",NBINS,-TMath::Pi(),TMath::Pi());
              HS->DefineHist2D("etaVsP","p","#eta","GeV","",
                  NBINS,0.1,100,
                  NBINS,-5,5,
                  true,false
                  );
              // -- cross sections
              //HS->DefineHist1D("Q_xsec","Q","GeV",10,0.5,10.5,false,true); // linear
              HS->DefineHist1D("Q_xsec","Q","GeV",10,1.0,10.0,true,true); // log
              HS->Hist("Q_xsec")->SetMinimum(1e-10);
              // ===========================================================

              // store cut definitions with histogram sets
              HS->AddCutDef(BinScheme("pt")->Cut(bpt));
              HS->AddCutDef(BinScheme("x")->Cut(bx));
              HS->AddCutDef(BinScheme("z")->Cut(bz));
              HS->AddCutDef(BinScheme("q2")->Cut(bq));
              HS->AddCutDef(BinScheme("y")->Cut(by));
              HS->AddCutDef(BinScheme("finalState")->Cut(bfs));

              // add histogram set full list
              histSetList.push_back(histSet[bpt][bx][bz][bq][by][bfs]);
            };
          };
        };
      };
    };
  };

>>>>>>> 5c6773f5
  cout << "Define jet histograms..." << endl;
  for(int bpt=0; bpt<NptjetBins; bpt++) { // - loop over jet pT bins
    for(int bz=0; bz<NzjetBins; bz++){
      for(int bx=0; bx<NxBins; bx++) { // - loop over x bins
        for(int bq=0; bq<NqBins; bq++) { // - loop over q2 bins
          for(int by=0; by<NyBins; by++) { // - loop over y bins

            histosN = this->GetHistosNameJets(bpt, bz, bx, bq, by);
            histosT = this->GetHistosTitleJets(bpt, bz, bx, bq, by);

            histSetJets[bpt][bz][bx][bq][by] = new Histos(histosN,histosT);
            HS = histSetJets[bpt][bz][bx][bq][by]; // shorthand pointer

            // jet kinematics plots
            HS->DefineHist1D("pT_jet","p_{T}","GeV", NBINS, 1e-2, 50);
            HS->DefineHist1D("mT_jet","m_{T}","GeV", NBINS, 1e-2, 20);
            HS->DefineHist1D("zJet","z","GeV", NBINS,0, 1);
            HS->DefineHist1D("eta_jet","#eta_{lab}","GeV", NBINS,-5,5);
            HS->DefineHist1D("qT_jet","qT", "GeV", NBINS, 0, 10.0);
            HS->DefineHist1D("jperp","j_{#perp}","GeV", NBINS, 0, 3.0);
            HS->DefineHist1D("qTQ", "q_{T}/Q, jets", "GeV", NBINS, 0, 3.0);
            // store cut definitions with histogram sets, then add histogram sets full list
            HS->AddCutDef(BinScheme("ptJet")->Cut(bpt));
            HS->AddCutDef(BinScheme("zJet")->Cut(bz));
            HS->AddCutDef(BinScheme("x")->Cut(bx));
            HS->AddCutDef(BinScheme("q2")->Cut(bq));
            HS->AddCutDef(BinScheme("y")->Cut(by));
            histSetListJets.push_back(histSetJets[bpt][bz][bx][bq][by]);
          };	
        };
      };
    };
  };
  #if INCCENTAURO == 1
  for(int bpt=0; bpt<NptjetBins; bpt++) { // - loop over jet pT bins
    for(int bz=0; bz<NzjetBins; bz++){
      for(int bx=0; bx<NxBins; bx++) { // - loop over x bins
        for(int bq=0; bq<NqBins; bq++) { // - loop over q2 bins
          for(int by=0; by<NyBins; by++) { // - loop over y bins
            for(int brec=0; brec<NrecMethodBins; brec++){
              histosN = this->GetHistosNameBreitJets(bpt, bz, bx, bq, by, brec);
              histosT = this->GetHistosTitleBreitJets(bpt, bz, bx, bq, by, brec);
              histSetBreitJets[bpt][bz][bx][bq][by][brec] = new Histos(histosN,histosT);
              HS = histSetBreitJets[bpt][bz][bx][bq][by][brec]; // shorthand pointer

              // jet kinematics plots
              HS->DefineHist1D("pT_jet","p_{T}","GeV", NBINS, 1e-2, 20);
              HS->DefineHist1D("mT_jet","m_{T}","GeV", NBINS, 1e-2, 20);
              HS->DefineHist1D("zJet","z","GeV", NBINS,0, 1);
              HS->DefineHist1D("eta_jet","#eta_{lab}","GeV", NBINS,-5,5);
              HS->DefineHist1D("qT_jet","qT", "GeV", NBINS, 0, 10.0);
              HS->DefineHist1D("jperp","j_{#perp}","GeV", NBINS, 0, 3.0);
              HS->DefineHist1D("qTQ", "q_{T}/Q, jets", "GeV", NBINS, 0, 3.0);

              // store cut definitions with histogram sets, then add histogram sets full list
              HS->AddCutDef(BinScheme("ptJet")->Cut(bpt));
              HS->AddCutDef(BinScheme("zJet")->Cut(bz));
              HS->AddCutDef(BinScheme("x")->Cut(bx));
              HS->AddCutDef(BinScheme("q2")->Cut(bq));
              HS->AddCutDef(BinScheme("y")->Cut(by));
              HS->AddCutDef(BinScheme("recMethod")->Cut(brec));
              histSetListBreitJets.push_back(histSetBreitJets[bpt][bz][bx][bq][by][brec]);
            };
          };
        };
      };
    };
  };
  #endif
  */

  // get cross section and number of events
  // - cross sections are hard-coded, coped from pythia output
  Int_t eleBeamEnInt = (Int_t) eleBeamEn;
  Int_t ionBeamEnInt = (Int_t) ionBeamEn;
  Double_t xsecTot; // [nb]
  if     (eleBeamEnInt==5  && ionBeamEnInt==41 ) xsecTot=297.9259;
  else if(eleBeamEnInt==18 && ionBeamEnInt==275) xsecTot=700.0; // TODO; this is approximate
  else {
    cerr << "WARNING: unknown cross section; integrated lumi will be wrong" << endl;
    xsecTot=1;
  };
  Long64_t numGen = tr->GetEntries();
  TString sep = "--------------------------------------------";
  cout << sep << endl;
  cout << "assumed total cross section: " << xsecTot << " nb" << endl;
  cout << "number of generated events:  " << numGen << endl;

  // initialize total weights
  Double_t wTotal = 0.;
  Double_t wJetTotal = 0.;

  // vars
  Double_t eleP,maxEleP;
  int pid,bFinalState;
  Double_t elePtrue, maxElePtrue;

  // event loop =========================================================
  if(maxEvents>0) ENT = maxEvents; // limiter
  cout << "begin event loop..." << endl;
  for(Long64_t e=0; e<ENT; e++) {
    if(e>0&&e%10000==0) cout << (Double_t)e/ENT*100 << "%" << endl;
    tr->ReadEntry(e);

    // electron loop
    // - finds max-momentum electron
    itElectron.Reset();
    maxEleP = 0;
    while(Electron *ele = (Electron*) itElectron()) {
      eleP = ele->PT * TMath::CosH(ele->Eta);
      if(eleP>maxEleP) {
        maxEleP = eleP;
        kin->vecElectron.SetPtEtaPhiM(
            ele->PT,
            ele->Eta,
            ele->Phi,
            Kinematics::ElectronMass()
            );
      };
    };
    if(maxEleP<0.001) continue; // no scattered electron found

    maxElePtrue = 0;
    while(GenParticle *part = (GenParticle*) itParticle()){
      if(part->PID == 11 && part->Status == 1){
        elePtrue = part->PT;
        if(elePtrue > maxElePtrue){
          maxElePtrue = elePtrue;
          kinTrue->vecElectron.SetPtEtaPhiM(
              part->PT,
              part->Eta,
              part->Phi,
              Kinematics::ElectronMass()
              );
        };
      };
    };

    // get hadronic final state variables
    kin->GetHadronicFinalState(itTrack, itEFlowTrack, itEFlowPhoton, itEFlowNeutralHadron, itParticle);

    // calculate DIS kinematics
    kin->CalculateDISbyElectron(); // reconstructed
    kinTrue->CalculateDISbyElectron(); // generated (truth)

    // get vector of jets
    // TODO: should this have an option for clustering method?
    kin->GetJets(itEFlowTrack, itEFlowPhoton, itEFlowNeutralHadron, itParticle);

    // track loop
    itTrack.Reset();
    while(Track *trk = (Track*) itTrack()) {
      //cout << e << " " << trk->PID << endl;

      // final state cut
      // - check PID, to see if it's a final state we're interested in for
      //   histograms; if not, proceed to next
      pid = trk->PID;
      auto kv = PIDtoEnum.find(pid);
      if(kv!=PIDtoEnum.end()) bFinalState = kv->second;
      else continue;

      // get parent particle, to check if pion is from vector meson
      GenParticle *trkParticle = (GenParticle*)trk->Particle.GetObject();
      TObjArray *brParticle = (TObjArray*)itParticle.GetCollection();
      GenParticle *parentParticle = (GenParticle*)brParticle->At(trkParticle->M1);
      int parentPID = (parentParticle->PID);


      // calculate hadron kinematics
      kin->vecHadron.SetPtEtaPhiM(
          trk->PT,
          trk->Eta,
          trk->Phi,
          trk->Mass /* TODO: do we use track mass here ?? */
          );
      GenParticle* trkPart = (GenParticle*)trk->Particle.GetObject();
      kinTrue->vecHadron.SetPtEtaPhiM(
          trkPart->PT,
          trkPart->Eta,
          trkPart->Phi,
          trkPart->Mass /* TODO: do we use track mass here ?? */
          );

      kin->CalculateHadronKinematics();
      kinTrue->CalculateHadronKinematics();

      Double_t w = weight->GetWeight(*kin);
      wTotal += w;

      // APPLY MAIN CUTS
      if(kin->CutFull()) {
<<<<<<< HEAD
=======
        // decide which histogram sets to fill
        // -- `v_A` will be the list of bins that this event's variable `A`
        //    will be a part of; we use these lists to determine the list
        //    of histogram sets to fill
        // - check pT bin
        CheckBins( BinScheme("pt"), v_pt, kin->pT );
        CheckBins( BinScheme("x"),  v_x,  kin->x );
        CheckBins( BinScheme("z"),  v_z,  kin->z );
        CheckBins( BinScheme("q2"), v_q,  kin->Q2 );
        CheckBins( BinScheme("y"),  v_y,  kin->y );

>>>>>>> 5c6773f5

        // map varNames to values
        valueMap.clear();
        valueMap.insert(std::pair<TString,Double_t>(  "pt",  kin->pT  ));
        valueMap.insert(std::pair<TString,Double_t>(  "x",   kin->x   ));
        valueMap.insert(std::pair<TString,Double_t>(  "z",   kin->z   ));
        valueMap.insert(std::pair<TString,Double_t>(  "q2",  kin->Q2  ));
        valueMap.insert(std::pair<TString,Double_t>(  "y",   kin->y   ));

        // check which bins the event falls in
        Bool_t activeEvent = false;
        HD->TraverseBreadth([this,&activeEvent](Node *N){
          if(N->GetNodeType()==NT::bin) {
            auto val = valueMap.at(N->GetVarName());
            Bool_t active = N->GetCut()->CheckCut(val);
            if(active) activeEvent=true;
            N->SetActiveState(active);
          };
        });

        // fill histograms
        HD->ForEach([this,&w](Histos *H){
          // DIS kinematics
          dynamic_cast<TH2*>(H->Hist("Q2vsX"))->Fill(kin->x,kin->Q2,w);
          H->Hist("Q")->Fill(TMath::Sqrt(kin->Q2),w);
          H->Hist("x")->Fill(kin->x,w);
          H->Hist("W")->Fill(kin->W,w);
          H->Hist("y")->Fill(kin->y,w);
          // hadron 4-momentum
          H->Hist("pLab")->Fill(kin->pLab,w);
          H->Hist("pTlab")->Fill(kin->pTlab,w);
          H->Hist("etaLab")->Fill(kin->etaLab,w);
          H->Hist("phiLab")->Fill(kin->phiLab,w);
          // hadron kinematics
          H->Hist("z")->Fill(kin->z,w);
          H->Hist("pT")->Fill(kin->pT,w);
          H->Hist("qT")->Fill(kin->qT,w);
          H->Hist("qTq")->Fill(kin->qT/TMath::Sqrt(kin->Q2),w);
          H->Hist("mX")->Fill(kin->mX,w);
          H->Hist("phiH")->Fill(kin->phiH,w);
          H->Hist("phiS")->Fill(kin->phiS,w);
          dynamic_cast<TH2*>(H->Hist("etaVsP"))->Fill(kin->pLab,kin->etaLab,w); // TODO: lab-frame p, or some other frame?
          // cross sections (divide by lumi after all events processed)
          H->Hist("Q_xsec")->Fill(TMath::Sqrt(kin->Q2),w);
          // DIS kinematics resolution
          H->Hist("xRes")->Fill(kin->x - kinTrue->x,w);
        });
        HD->ExecuteOps(true); // save time and don't ClearOps (next loop will overwrite lambda)

        // fill simple tree (not binned)
        // TODO: consider adding a `finalState` cut
        if( writeSimpleTree && activeEvent ) ST->FillTree(w);

      };
    };

    // jet loop
    /*
    if(kin->CutDIS()){

      Double_t wJet = weightJet->GetWeight(*kin);
      wJetTotal += wJet;

      for(int i = 0; i < kin->jetsRec.size(); i++){
        PseudoJet jet = kin->jetsRec[i];
        kin->CalculateJetKinematics(jet);

        // following same procedure as in track loop	
        CheckBins( BinScheme("ptJet"), v_pt, kin->pTjet );
        CheckBins( BinScheme("zJet"), v_z, kin->zjet );
        CheckBins( BinScheme("x"),  v_x,  kin->x );
        CheckBins( BinScheme("q2"), v_q,  kin->Q2 );
        CheckBins( BinScheme("y"),  v_y,  kin->y );

        histSetFillList.clear();
        for(int bpt : v_pt) {
          for(int bz : v_z) {
            for(int bx : v_x) {
              for(int bq : v_q) {
                for(int by : v_y) {
                  histSetFillList.push_back(histSetJets[bpt][bz][bx][bq][by]);
                };
              };
            };
          };
        };

        for(Histos *H : histSetFillList) {
          H->Hist("pT_jet")->Fill(kin->pTjet,wJet);
          H->Hist("mT_jet")->Fill(jet.mt(),wJet);
          H->Hist("zJet")->Fill(kin->zjet,wJet);
          H->Hist("eta_jet")->Fill(jet.eta(),wJet);
          H->Hist("qT_jet")->Fill(kin->qTjet,wJet);
          H->Hist("qTQ")->Fill(kin->qTjet/sqrt(kin->Q2),wJet);
          for(int j = 0; j < kin->jperp.size(); j++) {
            H->Hist("jperp")->Fill(kin->jperp[j],wJet);
          };
        };

      };
    };

    #if INCCENTAURO == 1
    for(int brec = 0; brec < NrecMethodBins; brec++){
      TString recname = recMethodName.find(brec)->second;
      kin->CalculateDIS(recname);
      kin->GetBreitFrameJets(itEFlowTrack, itEFlowPhoton, itEFlowNeutralHadron, itParticle);

      if(kin->CutDIS()){
        for(int i = 0; i < kin->breitJetsRec.size(); i++){
          PseudoJet jet = kin->breitJetsRec[i];
          kin->CalculateBreitJetKinematics(jet);

          CheckBins( BinScheme("ptJet"), v_pt, kin->pTjet );
          CheckBins( BinScheme("zJet"), v_z, kin->zjet );
          CheckBins( BinScheme("x"),  v_x,  kin->x );
          CheckBins( BinScheme("q2"), v_q,  kin->Q2 );
          CheckBins( BinScheme("y"),  v_y,  kin->y );

          histSetFillList.clear();
          for(int bpt : v_pt) {
            for(int bz : v_z) {
              for(int bx : v_x) {
                for(int bq : v_q) {
                  for(int by : v_y) {
                    histSetFillList.push_back(histSetBreitJets[bpt][bz][bx][bq][by][brec]);
                  };
                };
              };
            };
          };

          for(Histos *H : histSetFillList) {
            H->Hist("pT_jet")->Fill(kin->pTjet);
            H->Hist("mT_jet")->Fill(jet.mt());
            H->Hist("zJet")->Fill(kin->zjet);
            H->Hist("eta_jet")->Fill(jet.eta());
            H->Hist("qT_jet")->Fill(kin->qTjet);
            H->Hist("qTQ")->Fill(kin->qTjet/sqrt(kin->Q2));
            for(int j = 0; j < kin->jperp.size(); j++){
              H->Hist("jperp")->Fill(kin->jperp[j]);
            };
          };
        };
      };
    };
    #endif
    */


  };
  cout << "end event loop" << endl;
  // event loop end =========================================================

  // reset HD, to clean up after the event loop
  HD->ActivateAllNodes();
  HD->ClearOps();

  // calculate integrated luminosity
  Double_t lumi = wTotal/xsecTot; // [nb^-1]
  cout << "Integrated Luminosity:       " << lumi << "/nb" << endl;
  cout << sep << endl;

  // calculate cross sections, and print yields
  HD->Initial([&sep](){ cout << sep << endl << "Histogram Entries:" << endl; });
  HD->Final([&sep](){ cout << sep << endl; });
  HD->ForEach([&lumi](Histos *H){
    cout << H->GetSetTitle() << " ::: "
         << H->Hist("Q2vsX")->GetEntries()
         << endl;
    // calculate cross sections
    H->Hist("Q_xsec")->Scale(1./lumi); // TODO: generalize (`if (name contains "xsec") ...`)
  });
  HD->ExecuteAndClearOps();


  // write histograms
  cout << sep << endl;
  outFile->cd();
  if(writeSimpleTree) ST->WriteTree();
  HD->ForEach([this](Histos *H){ H->WriteHists(outFile); }); HD->ExecuteAndClearOps();
  HD->ForEach([this](Histos *H){ H->Write(); }); HD->ExecuteAndClearOps();
  /*
  for(Histos *H : histSetListJets) H->WriteHists(outFile);
  for(Histos *H : histSetListJets) H->Write();
  #if INCCENTAURO == 1
  for(Histos *H : histSetListBreitJets) H->WriteHists(outFile);
  for(Histos *H : histSetListBreitJets) H->Write();
  #endif
  */
  // write binning schemes
  for(auto const &kv : binSchemes) kv.second->Write("binset__"+kv.first);

  // close output
  outFile->Close();
  cout << outfileName << " written." << endl;

};



//=============================================



// access bin scheme by name
BinSet *Analysis::BinScheme(TString varname) {
  BinSet *ret;
  try { ret = binSchemes.at(varname); }
  catch(const std::out_of_range &ex) {
    cerr << "ERROR: bin scheme "
         << varname << " not found" << endl;
    return nullptr;
  };
  return ret;
};

// add a new bin scheme
void Analysis::AddBinScheme(TString varname) {
  TString vartitle;
  try { vartitle = availableBinSchemes.at(varname); }
  catch(const std::out_of_range &ex) {
    cerr << "ERROR: bin scheme "
         << varname << " not available... skipping..." << endl;
    return;
  };
  BinSet *B = new BinSet(varname,vartitle);
  binSchemes.insert(std::pair<TString,BinSet*>(varname,B));
};

// add a final state bin
void Analysis::AddFinalState(TString finalStateN, TString finalStateT, Int_t pid_) {
  // get bin number (we are adding a new bin, so new bin number = curent number of bins)
  Int_t binNum = BinScheme("finalState")->GetNumBins();
  // map : pid_ -> bin number
  PIDtoEnum.insert(std::pair<int,int>( pid_, binNum ));
  // map : bin number -> final state name (needed because this isn't stored in `CutDef`)
  finalStateName.insert(std::pair<int,TString>( binNum, finalStateN ));
  // build bin with custom `CutDef` ("custom" means that `CutDef` will not apply cuts,
  // rather the cuts are applied here)
  BinScheme("finalState")->BuildCustomBin(finalStateT);
};

// add reconstruction method bin
void Analysis::AddRecMethod(TString recMethodN, TString recMethodT){
  // creating binning for reconstruction methods, based on above function
  // for final states.
  Int_t binNum = BinScheme("recMethod")->GetNumBins();
  recMethodName.insert(std::pair<int,TString>(binNum, recMethodN));
  BinScheme("recMethod")->BuildCustomBin(recMethodT);
};


// return true, if a diagonal mode is on and this is an
// off-diagonal bin; if a diagonal mode is not on, always
// return false
Bool_t Analysis::CheckDiagonal(int cpt, int cx, int cz, int cq) {
  // TODO
  return true;
  /*
  if(diagonalPtXZ) return ( cpt!=cx || cx!=cz );
  else if(diagonalXZQ) return ( cx!=cz || cz!=cq );
  else return false;
  */
};

// scan through bin set `bs`, checking each one; the vector `v` will
// contain the list of array indices for which the cut on `var` is satisfied
/*
void Analysis::CheckBins(BinSet *bs, std::vector<int> &v, Double_t var) {
  v.clear();
  for(int b=0; b<bs->GetNumBins(); b++) {
    if(bs->Cut(b)->CheckCut(var)) v.push_back(b);
  };
};
*/

// get name of Histos object for specified bin
TString Analysis::GetHistosName(int cpt, int cx, int cz, int cq, int cy, int cfs) {
  TString retStr;
  retStr = "histos_";
  retStr += finalStateName[cfs];
  retStr += Form("_pt%d",cpt);
  retStr += Form("_x%d",cx);
  retStr += Form("_z%d",cz);
  retStr += Form("_q%d",cq);
  retStr += Form("_y%d",cy);
  return retStr;
};
TString Analysis::GetHistosTitle(int cpt, int cx, int cz, int cq, int cy, int cfs) {
  TString retStr;
  retStr  =        BinScheme("finalState")->Cut(cfs)->GetCutTitle();
  retStr += ", " + BinScheme("pt")->Cut(cpt)->GetCutTitle();
  retStr += ", " + BinScheme("x")->Cut(cx)->GetCutTitle();
  retStr += ", " + BinScheme("z")->Cut(cz)->GetCutTitle();
  retStr += ", " + BinScheme("q2")->Cut(cq)->GetCutTitle();
  retStr += ", " + BinScheme("y")->Cut(cy)->GetCutTitle();
  return retStr;
};

TString Analysis::GetHistosNameJets(int cpt, int cz, int cx, int cq, int cy) {
  TString retStr;
  retStr = "histosJets_";
  retStr += Form("_pt_jet%d",cpt);
  retStr += Form("_z_jet%d",cz);
  retStr += Form("_x%d",cx);
  retStr += Form("_q%d",cq);
  retStr += Form("_y%d",cy);
  return retStr;
};

TString Analysis::GetHistosTitleJets(int cpt, int cz, int cx, int cq, int cy){
  TString retStr;
  retStr  =        BinScheme("ptJet")->Cut(cpt)->GetCutTitle();
  retStr += ", " + BinScheme("zJet")->Cut(cz)->GetCutTitle();
  retStr += ", " + BinScheme("x")->Cut(cx)->GetCutTitle();
  retStr += ", " + BinScheme("q2")->Cut(cq)->GetCutTitle();
  retStr += ", " + BinScheme("y")->Cut(cy)->GetCutTitle();
  return retStr;
};
TString Analysis::GetHistosNameBreitJets(int cpt, int cz, int cx, int cq, int cy, int crec) {
  TString retStr;
  retStr = "histosBreitJets_";
  retStr += recMethodName[crec];
  retStr += Form("_pt_jet%d",cpt);
  retStr += Form("_z_jet%d",cz);
  retStr += Form("_x%d",cx);
  retStr += Form("_q%d",cq);
  retStr += Form("_y%d",cy);
  return retStr;
};

TString Analysis::GetHistosTitleBreitJets(int cpt, int cz, int cx, int cq, int cy, int crec){
  TString retStr;
  retStr  =        BinScheme("recMethod")->Cut(crec)->GetCutTitle();
  retStr +=  " " + BinScheme("ptJet")->Cut(cpt)->GetCutTitle();
  retStr += ", " + BinScheme("zJet")->Cut(cz)->GetCutTitle();
  retStr += ", " + BinScheme("x")->Cut(cx)->GetCutTitle();
  retStr += ", " + BinScheme("q2")->Cut(cq)->GetCutTitle();
  retStr += ", " + BinScheme("y")->Cut(cy)->GetCutTitle();
  return retStr;
};

// destructor
Analysis::~Analysis() {
};
<|MERGE_RESOLUTION|>--- conflicted
+++ resolved
@@ -22,7 +22,6 @@
   , crossingAngle(crossingAngle_)
   , outfilePrefix(outfilePrefix_)
 {
-<<<<<<< HEAD
   // build list of variables available for binning (paired with titles)
   // - availableBinSchemes is a map from variable name to variable title
   // - try to avoid using underscores in the variable name (they are okay in the title)
@@ -45,18 +44,6 @@
   // define final state bins (e.g., tracks or jets)
   /*
   AddBinScheme("finalState");
-=======
-  // set bin schemes
-  AddBinScheme("pt","p_{T}");
-  AddBinScheme("z","z");
-  AddBinScheme("x","x");
-  AddBinScheme("q2","Q2");
-  AddBinScheme("y","y");
-  AddBinScheme("pt_jet", "jet p_{T}");
-  AddBinScheme("z_jet", "jet z");
-  // final state bins (e.g., tracks or jets)
-  AddBinScheme("finalState","finalState");
->>>>>>> 5c6773f5
   AddFinalState("pipTrack","#pi^{+} tracks", 211);
   //AddFinalState("pimTrack","#pi^{-} tracks",-211);
 
@@ -120,7 +107,6 @@
   TObjArrayIter itEFlowNeutralHadron(tr->UseBranch("EFlowNeutralHadron"));
   TObjArrayIter itPIDSystemsTrack(tr->UseBranch("PIDSystemsTrack"));
 
-<<<<<<< HEAD
 
   // HistosDAG: a Directed Acyclic Graph (DAG) storing Histos pointers
   HistosDAG *HD = new HistosDAG();
@@ -160,6 +146,11 @@
     HS->DefineHist1D("mX","m_{X}","GeV",NBINS,0,20);
     HS->DefineHist1D("phiH","#phi_{h}","",NBINS,-TMath::Pi(),TMath::Pi());
     HS->DefineHist1D("phiS","#phi_{S}","",NBINS,-TMath::Pi(),TMath::Pi());
+    HS->DefineHist2D("etaVsP","p","#eta","GeV","",
+        NBINS,0.1,100,
+        NBINS,-5,5,
+        true,false
+        );
     // -- cross sections
     //HS->DefineHist1D("Q_xsec","Q","GeV",10,0.5,10.5,false,true); // linear
     HS->DefineHist1D("Q_xsec","Q","GeV",10,1.0,10.0,true,true); // log
@@ -170,109 +161,6 @@
 
 
   /*
-=======
-  // number of bins
-  const Int_t NptBins = BinScheme("pt")->GetNumBins();
-  const Int_t NxBins = BinScheme("x")->GetNumBins();
-  const Int_t NzBins = BinScheme("z")->GetNumBins();
-  const Int_t NqBins = BinScheme("q2")->GetNumBins();
-  const Int_t NyBins = BinScheme("y")->GetNumBins();
-  const Int_t NfinalStateBins = BinScheme("finalState")->GetNumBins();
-  const Int_t NptjetBins = BinScheme("pt_jet")->GetNumBins();
-  const Int_t NzjetBins = BinScheme("z_jet")->GetNumBins();
-  const Int_t NrecMethodBins = BinScheme("recMethod")->GetNumBins();
-
-  // sets of histogram sets
-  // - `histSet` is a data structure for storing and organizing pointers to
-  //   sets of histograms (`Histos` objects)
-  // - `histSet*List` are used as temporary lists of relevant `Histos` pointers
-  // - TODO: if we add one more dimension, 7D array will probably break; need
-  //         better data structure
-  Histos *histSet[NptBins][NxBins][NzBins][NqBins][NyBins][NfinalStateBins];
-  Histos *histSetJets[NptjetBins][NzjetBins][NxBins][NqBins][NyBins];
-  Histos *histSetBreitJets[NptjetBins][NzjetBins][NxBins][NqBins][NyBins][NrecMethodBins];
-
-  std::vector<Histos*> histSetList;
-  std::vector<Histos*> histSetListJets;
-  std::vector<Histos*> histSetListBreitJets;
-
-  std::vector<Histos*> histSetFillList;
-  std::vector<int> v_pt, v_x, v_z, v_q, v_y;
-  // instantiate Histos sets, and populate
-  TString histosN,histosT;
-
-  cout << "Define track histograms..." << endl;
-  for(int bpt=0; bpt<NptBins; bpt++) { // - loop over pT bins
-    for(int bx=0; bx<NxBins; bx++) { // - loop over x bins
-      for(int bz=0; bz<NzBins; bz++) { // - loop over z bins
-        for(int bq=0; bq<NqBins; bq++) { // - loop over q2 bins
-          if(CheckDiagonal(bpt,bx,bz,bq)) continue; // diagonalizer
-          for(int by=0; by<NyBins; by++) { // - loop over y bins
-            for(int bfs=0; bfs<NfinalStateBins; bfs++) { // - loop over final states
-
-              // set Histos name and title
-              histosN = this->GetHistosName (bpt,bx,bz,bq,by,bfs);
-              histosT = this->GetHistosTitle(bpt,bx,bz,bq,by,bfs);
-
-              // define set of histograms for this bin
-              histSet[bpt][bx][bz][bq][by][bfs] = new Histos(histosN,histosT);
-              HS = histSet[bpt][bx][bz][bq][by][bfs]; // shorthand pointer
-
-              // HISTOGRAMS ================================================
-              // -- DIS kinematics
-              HS->DefineHist2D("Q2vsX","x","Q^{2}","","GeV^{2}",
-                  NBINS,1e-3,1,
-                  NBINS,1,100,
-                  true,true
-                  );
-              HS->DefineHist1D("Q","Q","GeV",NBINS,1.0,11.0,true,true);
-              HS->DefineHist1D("x","x","",NBINS,1e-3,1.0,true,true);
-              HS->DefineHist1D("y","y","",NBINS,1e-5,1,true);
-              HS->DefineHist1D("W","W","GeV",NBINS,0,15);
-              // -- DIS kinematics resolution
-              HS->DefineHist1D("xRes","x - x_{true}","", NBINS, -1, 1);
-              // -- hadron 4-momentum
-              HS->DefineHist1D("pLab","p_{lab}","GeV",NBINS,0,10);
-              HS->DefineHist1D("pTlab","p_{T}^{lab}","GeV",NBINS,1e-2,3,true);
-              HS->DefineHist1D("etaLab","#eta_{lab}","",NBINS,-5,5);
-              HS->DefineHist1D("phiLab","#phi_{lab}","",NBINS,-TMath::Pi(),TMath::Pi());
-              // -- hadron kinematics
-              HS->DefineHist1D("z","z","",NBINS,0,1);
-              HS->DefineHist1D("pT","p_{T}","GeV",NBINS,1e-2,3,true);
-              HS->DefineHist1D("qT","q_{T}","GeV",NBINS,1e-2,5,true);
-              HS->DefineHist1D("qTq","q_{T}/Q","",NBINS,1e-2,3,true);
-              HS->DefineHist1D("mX","m_{X}","GeV",NBINS,0,20);
-              HS->DefineHist1D("phiH","#phi_{h}","",NBINS,-TMath::Pi(),TMath::Pi());
-              HS->DefineHist1D("phiS","#phi_{S}","",NBINS,-TMath::Pi(),TMath::Pi());
-              HS->DefineHist2D("etaVsP","p","#eta","GeV","",
-                  NBINS,0.1,100,
-                  NBINS,-5,5,
-                  true,false
-                  );
-              // -- cross sections
-              //HS->DefineHist1D("Q_xsec","Q","GeV",10,0.5,10.5,false,true); // linear
-              HS->DefineHist1D("Q_xsec","Q","GeV",10,1.0,10.0,true,true); // log
-              HS->Hist("Q_xsec")->SetMinimum(1e-10);
-              // ===========================================================
-
-              // store cut definitions with histogram sets
-              HS->AddCutDef(BinScheme("pt")->Cut(bpt));
-              HS->AddCutDef(BinScheme("x")->Cut(bx));
-              HS->AddCutDef(BinScheme("z")->Cut(bz));
-              HS->AddCutDef(BinScheme("q2")->Cut(bq));
-              HS->AddCutDef(BinScheme("y")->Cut(by));
-              HS->AddCutDef(BinScheme("finalState")->Cut(bfs));
-
-              // add histogram set full list
-              histSetList.push_back(histSet[bpt][bx][bz][bq][by][bfs]);
-            };
-          };
-        };
-      };
-    };
-  };
-
->>>>>>> 5c6773f5
   cout << "Define jet histograms..." << endl;
   for(int bpt=0; bpt<NptjetBins; bpt++) { // - loop over jet pT bins
     for(int bz=0; bz<NzjetBins; bz++){
@@ -465,20 +353,6 @@
 
       // APPLY MAIN CUTS
       if(kin->CutFull()) {
-<<<<<<< HEAD
-=======
-        // decide which histogram sets to fill
-        // -- `v_A` will be the list of bins that this event's variable `A`
-        //    will be a part of; we use these lists to determine the list
-        //    of histogram sets to fill
-        // - check pT bin
-        CheckBins( BinScheme("pt"), v_pt, kin->pT );
-        CheckBins( BinScheme("x"),  v_x,  kin->x );
-        CheckBins( BinScheme("z"),  v_z,  kin->z );
-        CheckBins( BinScheme("q2"), v_q,  kin->Q2 );
-        CheckBins( BinScheme("y"),  v_y,  kin->y );
-
->>>>>>> 5c6773f5
 
         // map varNames to values
         valueMap.clear();
