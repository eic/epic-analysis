#include "Analysis.h"

ClassImp(Analysis)

using std::map;
using std::vector;
using std::cout;
using std::cerr;
using std::endl;

// constructor
Analysis::Analysis(
  TString infileName_,
  Double_t eleBeamEn_,
  Double_t ionBeamEn_,
  Double_t crossingAngle_,
  TString outfilePrefix_
)
  : infileName(infileName_)
  , eleBeamEn(eleBeamEn_)
  , ionBeamEn(ionBeamEn_)
  , crossingAngle(crossingAngle_)
  , outfilePrefix(outfilePrefix_)
{
  // set bin schemes
  AddBinScheme("pt","p_{T}");
  AddBinScheme("z","z");
  AddBinScheme("x","x");
  AddBinScheme("q","Q");
  AddBinScheme("y","y");
  AddBinScheme("pt_jet", "jet p_{T}");
  AddBinScheme("z_jet", "jet z");
  // final state bins (e.g., tracks or jets)
  AddBinScheme("finalState","finalState");
  AddFinalState("pipTrack","#pi^{+} tracks", 211);
  //AddFinalState("pimTrack","#pi^{-} tracks",-211);
  AddBinScheme("recMethod", "recMethod");
  AddRecMethod("Ele", "electron method");
  AddRecMethod("DA", "DA method");
  AddRecMethod("JB", "JB method");
  // initialize diagonalizer settings
  // TODO: generalized diagonalizer
  diagonalPtXZ = false;
  diagonalXZQ = false;
  writeSimpleTree = false;
  maxEvents = 0;
};


//=============================================
// perform the analysis
//=============================================
void Analysis::Execute() {

  cout << "-- running analysis of " << infileName << endl;

  // define output file
  outfileName = infileName;
  outfileName(TRegexp("^.*/")) = ""; // remove path
  outfileName(TRegexp("\\*")) = ""; // remove asterisk wildcard
  if(outfilePrefix!="") outfilePrefix+=".";
  outfileName = "out/"+outfilePrefix+outfileName;
  cout << "-- output file: " << outfileName << endl;
  outFile = new TFile(outfileName,"RECREATE");

  // instantiate objects
  kin = new Kinematics(eleBeamEn,ionBeamEn,crossingAngle);
  kinTrue = new Kinematics(eleBeamEn, ionBeamEn, crossingAngle);
  ST = new SimpleTree("tree",kin);
<<<<<<< HEAD
=======
  weight = new WeightsUniform();
  weightJet = new WeightsUniform();
};


//=============================================
// perform the analysis
//=============================================
void Analysis::Execute() {
>>>>>>> 13a052d1

  // read delphes tree
  TChain *chain = new TChain("Delphes");
  chain->Add(infileName);
  ExRootTreeReader *tr = new ExRootTreeReader(chain);
  Long64_t ENT = tr->GetEntries();

  // branch iterators
  TObjArrayIter itTrack(tr->UseBranch("Track"));
  TObjArrayIter itElectron(tr->UseBranch("Electron"));
  TObjArrayIter itParticle(tr->UseBranch("Particle"));
  TObjArrayIter itEFlowTrack(tr->UseBranch("EFlowTrack"));
  TObjArrayIter itEFlowPhoton(tr->UseBranch("EFlowPhoton"));
  TObjArrayIter itEFlowNeutralHadron(tr->UseBranch("EFlowNeutralHadron"));
  TObjArrayIter itPIDSystemsTrack(tr->UseBranch("PIDSystemsTrack"));

  // number of bins
  const Int_t NptBins = BinScheme("pt")->GetNumBins();
  const Int_t NxBins = BinScheme("x")->GetNumBins();
  const Int_t NzBins = BinScheme("z")->GetNumBins();
  const Int_t NqBins = BinScheme("q")->GetNumBins();
  const Int_t NyBins = BinScheme("y")->GetNumBins();
  const Int_t NfinalStateBins = BinScheme("finalState")->GetNumBins();
  const Int_t NptjetBins = BinScheme("pt_jet")->GetNumBins();
  const Int_t NzjetBins = BinScheme("z_jet")->GetNumBins();
  const Int_t NrecMethodBins = BinScheme("recMethod")->GetNumBins();

  // sets of histogram sets
  // - `histSet` is a data structure for storing and organizing pointers to
  //   sets of histograms (`Histos` objects)
  // - `histSet*List` are used as temporary lists of relevant `Histos` pointers
  // - TODO: if we add one more dimension, 7D array will probably break; need
  //         better data structure
  Histos *histSet[NptBins][NxBins][NzBins][NqBins][NyBins][NfinalStateBins];
  Histos *histSetJets[NptjetBins][NzjetBins][NxBins][NqBins][NyBins];
  Histos *histSetBreitJets[NptjetBins][NzjetBins][NxBins][NqBins][NyBins][NrecMethodBins];

  std::vector<Histos*> histSetList;
  std::vector<Histos*> histSetListJets;
  std::vector<Histos*> histSetListBreitJets;

  std::vector<Histos*> histSetFillList;
  std::vector<int> v_pt, v_x, v_z, v_q, v_y;
  // instantiate Histos sets, and populate
  TString histosN,histosT;

  cout << "Define track histograms..." << endl;
  for(int bpt=0; bpt<NptBins; bpt++) { // - loop over pT bins
    for(int bx=0; bx<NxBins; bx++) { // - loop over x bins
      for(int bz=0; bz<NzBins; bz++) { // - loop over z bins
        for(int bq=0; bq<NqBins; bq++) { // - loop over q bins
          if(CheckDiagonal(bpt,bx,bz,bq)) continue; // diagonalizer
          for(int by=0; by<NyBins; by++) { // - loop over y bins
            for(int bfs=0; bfs<NfinalStateBins; bfs++) { // - loop over final states

              // set Histos name and title
              histosN = this->GetHistosName (bpt,bx,bz,bq,by,bfs);
              histosT = this->GetHistosTitle(bpt,bx,bz,bq,by,bfs);

              // define set of histograms for this bin
              histSet[bpt][bx][bz][bq][by][bfs] = new Histos(histosN,histosT);
              HS = histSet[bpt][bx][bz][bq][by][bfs]; // shorthand pointer

              // HISTOGRAMS ================================================
              // -- DIS kinematics
              HS->DefineHist2D("Q2vsX","x","Q^{2}","","GeV^{2}",
                  NBINS,1e-3,1,
                  NBINS,1,100,
                  true,true
                  );
              HS->DefineHist1D("Q","Q","GeV",NBINS,1.0,11.0,true,true);
              HS->DefineHist1D("x","x","",NBINS,1e-3,1.0,true,true);
              HS->DefineHist1D("y","y","",NBINS,1e-5,1,true);
              HS->DefineHist1D("W","W","GeV",NBINS,0,15);
              // -- DIS kinematics resolution
              HS->DefineHist1D("xRes","x - x_{true}","", NBINS, -1, 1);
              // -- hadron 4-momentum
              HS->DefineHist1D("pLab","p_{lab}","GeV",NBINS,0,10);
              HS->DefineHist1D("pTlab","p_{T}^{lab}","GeV",NBINS,1e-2,3,true);
              HS->DefineHist1D("etaLab","#eta_{lab}","",NBINS,-5,5);
              HS->DefineHist1D("phiLab","#phi_{lab}","",NBINS,-TMath::Pi(),TMath::Pi());
              // -- hadron kinematics
              HS->DefineHist1D("z","z","",NBINS,0,1);
              HS->DefineHist1D("pT","p_{T}","GeV",NBINS,1e-2,3,true);
              HS->DefineHist1D("qT","q_{T}","GeV",NBINS,1e-2,5,true);
              HS->DefineHist1D("qTq","q_{T}/Q","",NBINS,1e-2,3,true);
              HS->DefineHist1D("mX","m_{X}","GeV",NBINS,0,20);
              HS->DefineHist1D("phiH","#phi_{h}","",NBINS,-TMath::Pi(),TMath::Pi());
              HS->DefineHist1D("phiS","#phi_{S}","",NBINS,-TMath::Pi(),TMath::Pi());
              // -- cross sections
              //HS->DefineHist1D("Q_xsec","Q","GeV",10,0.5,10.5,false,true); // linear
              HS->DefineHist1D("Q_xsec","Q","GeV",10,1.0,10.0,true,true); // log
              HS->Hist("Q_xsec")->SetMinimum(1e-10);
              // ===========================================================

              // store cut definitions with histogram sets
              HS->AddCutDef(BinScheme("pt")->Cut(bpt));
              HS->AddCutDef(BinScheme("x")->Cut(bx));
              HS->AddCutDef(BinScheme("z")->Cut(bz));
              HS->AddCutDef(BinScheme("q")->Cut(bq));
              HS->AddCutDef(BinScheme("y")->Cut(by));
              HS->AddCutDef(BinScheme("finalState")->Cut(bfs));

              // add histogram set full list
              histSetList.push_back(histSet[bpt][bx][bz][bq][by][bfs]);
            };
          };
        };
      };
    };
  };

  cout << "Define jet histograms..." << endl;
  for(int bpt=0; bpt<NptjetBins; bpt++) { // - loop over jet pT bins
    for(int bz=0; bz<NzjetBins; bz++){
      for(int bx=0; bx<NxBins; bx++) { // - loop over x bins
        for(int bq=0; bq<NqBins; bq++) { // - loop over q bins
          for(int by=0; by<NyBins; by++) { // - loop over y bins

            histosN = this->GetHistosNameJets(bpt, bz, bx, bq, by);
            histosT = this->GetHistosTitleJets(bpt, bz, bx, bq, by);

            histSetJets[bpt][bz][bx][bq][by] = new Histos(histosN,histosT);
            HS = histSetJets[bpt][bz][bx][bq][by]; // shorthand pointer

            // jet kinematics plots
            HS->DefineHist1D("pT_jet","p_{T}","GeV", NBINS, 1e-2, 50);
            HS->DefineHist1D("mT_jet","m_{T}","GeV", NBINS, 1e-2, 20);
            HS->DefineHist1D("z_jet","z","GeV", NBINS,0, 1);
            HS->DefineHist1D("eta_jet","#eta_{lab}","GeV", NBINS,-5,5);
            HS->DefineHist1D("qT_jet","qT", "GeV", NBINS, 0, 10.0);
            HS->DefineHist1D("jperp","j_{#perp}","GeV", NBINS, 0, 3.0);
            HS->DefineHist1D("qTQ", "q_{T}/Q, jets", "GeV", NBINS, 0, 3.0);
            // store cut definitions with histogram sets, then add histogram sets full list
            HS->AddCutDef(BinScheme("pt_jet")->Cut(bpt));
            HS->AddCutDef(BinScheme("z_jet")->Cut(bz));
            HS->AddCutDef(BinScheme("x")->Cut(bx));
            HS->AddCutDef(BinScheme("q")->Cut(bq));
            HS->AddCutDef(BinScheme("y")->Cut(by));
            histSetListJets.push_back(histSetJets[bpt][bz][bx][bq][by]);
          };	
        };
      };
    };
  };
  #if INCCENTAURO == 1
  for(int bpt=0; bpt<NptjetBins; bpt++) { // - loop over jet pT bins
    for(int bz=0; bz<NzjetBins; bz++){
      for(int bx=0; bx<NxBins; bx++) { // - loop over x bins
        for(int bq=0; bq<NqBins; bq++) { // - loop over q bins
          for(int by=0; by<NyBins; by++) { // - loop over y bins
            for(int brec=0; brec<NrecMethodBins; brec++){
              histosN = this->GetHistosNameBreitJets(bpt, bz, bx, bq, by, brec);
              histosT = this->GetHistosTitleBreitJets(bpt, bz, bx, bq, by, brec);
              histSetBreitJets[bpt][bz][bx][bq][by][brec] = new Histos(histosN,histosT);
              HS = histSetBreitJets[bpt][bz][bx][bq][by][brec]; // shorthand pointer

              // jet kinematics plots
              HS->DefineHist1D("pT_jet","p_{T}","GeV", NBINS, 1e-2, 20);
              HS->DefineHist1D("mT_jet","m_{T}","GeV", NBINS, 1e-2, 20);
              HS->DefineHist1D("z_jet","z","GeV", NBINS,0, 1);
              HS->DefineHist1D("eta_jet","#eta_{lab}","GeV", NBINS,-5,5);
              HS->DefineHist1D("qT_jet","qT", "GeV", NBINS, 0, 10.0);
              HS->DefineHist1D("jperp","j_{#perp}","GeV", NBINS, 0, 3.0);
              HS->DefineHist1D("qTQ", "q_{T}/Q, jets", "GeV", NBINS, 0, 3.0);

              // store cut definitions with histogram sets, then add histogram sets full list
              HS->AddCutDef(BinScheme("pt_jet")->Cut(bpt));
              HS->AddCutDef(BinScheme("z_jet")->Cut(bz));
              HS->AddCutDef(BinScheme("x")->Cut(bx));
              HS->AddCutDef(BinScheme("q")->Cut(bq));
              HS->AddCutDef(BinScheme("y")->Cut(by));
              HS->AddCutDef(BinScheme("recMethod")->Cut(brec));
              histSetListBreitJets.push_back(histSetBreitJets[bpt][bz][bx][bq][by][brec]);
            };
          };
        };
      };
    };
  };
  #endif
  // calculate integrated luminosity
  // - cross sections are hard-coded, coped from pythia output
  Int_t eleBeamEnInt = (Int_t) eleBeamEn;
  Int_t ionBeamEnInt = (Int_t) ionBeamEn;
  Double_t xsecTot; // [nb]
  if     (eleBeamEnInt==5  && ionBeamEnInt==41 ) xsecTot=297.9259;
  else if(eleBeamEnInt==18 && ionBeamEnInt==275) xsecTot=700.0; // TODO; this is approximate
  else {
    cerr << "WARNING: unknown cross section; integrated lumi will be wrong" << endl;
    xsecTot=1;
  };
  Long64_t numGen = tr->GetEntries();
  TString sep = "--------------------------------------------";
  cout << sep << endl;
  cout << "assumed total cross section: " << xsecTot << " nb" << endl;
  cout << "number of generated events:  " << numGen << endl;


<<<<<<< HEAD
=======
  Double_t wTotal = 0.;
  Double_t wJetTotal = 0.;

>>>>>>> 13a052d1
  // vars
  Double_t eleP,maxEleP;
  int pid,bFinalState;
  Double_t elePtrue, maxElePtrue;

  // event loop =========================================================
  if(maxEvents>0) ENT = maxEvents; // limiter
  cout << "begin event loop..." << endl;
  for(Long64_t e=0; e<ENT; e++) {
    if(e>0&&e%100000==0) cout << (Double_t)e/ENT*100 << "%" << endl;
    tr->ReadEntry(e);

    // electron loop
    // - finds max-momentum electron
    itElectron.Reset();
    maxEleP = 0;
    while(Electron *ele = (Electron*) itElectron()) {
      eleP = ele->PT * TMath::CosH(ele->Eta);
      if(eleP>maxEleP) {
        maxEleP = eleP;
        kin->vecElectron.SetPtEtaPhiM(
            ele->PT,
            ele->Eta,
            ele->Phi,
            Kinematics::ElectronMass()
            );
      };
    };
    if(maxEleP<0.001) continue; // no scattered electron found

    maxElePtrue = 0;
    while(GenParticle *part = (GenParticle*) itParticle()){
      if(part->PID == 11 && part->Status == 1){
        elePtrue = part->PT;
        if(elePtrue > maxElePtrue){
          maxElePtrue = elePtrue;
          kinTrue->vecElectron.SetPtEtaPhiM(
              part->PT,
              part->Eta,
              part->Phi,
              Kinematics::ElectronMass()
              );
        };
      };
    };

    // get hadronic final state variables
    kin->GetHadronicFinalState(itTrack, itEFlowTrack, itEFlowPhoton, itEFlowNeutralHadron, itParticle);

<<<<<<< HEAD
    // calculate DIS kinematics
    kin->CalculateDISbyElectron(); // reconstructed
    kinTrue->CalculateDISbyElectron(); // generated (truth)

    // get vector of jets
    // TODO: should this have an option for clustering method?
    kin->GetJets(itEFlowTrack, itEFlowPhoton, itEFlowNeutralHadron, itParticle);

=======
>>>>>>> 13a052d1
    // track loop
    itTrack.Reset();
    while(Track *trk = (Track*) itTrack()) {
      //cout << e << " " << trk->PID << endl;

      // final state cut
      // - check PID, to see if it's a final state we're interested in for
      //   histograms; if not, proceed to next
      pid = trk->PID;
      auto kv = PIDtoEnum.find(pid);
      if(kv!=PIDtoEnum.end()) bFinalState = kv->second;
      else continue;

      // get parent particle, to check if pion is from vector meson
      GenParticle *trkParticle = (GenParticle*)trk->Particle.GetObject();
      TObjArray *brParticle = (TObjArray*)itParticle.GetCollection();
      GenParticle *parentParticle = (GenParticle*)brParticle->At(trkParticle->M1);
      int parentPID = (parentParticle->PID);


      // calculate hadron kinematics
      kin->vecHadron.SetPtEtaPhiM(
          trk->PT,
          trk->Eta,
          trk->Phi,
          trk->Mass /* TODO: do we use track mass here ?? */
          );
      GenParticle* trkPart = (GenParticle*)trk->Particle.GetObject();
      kinTrue->vecHadron.SetPtEtaPhiM(
          trkPart->PT,
          trkPart->Eta,
          trkPart->Phi,
          trkPart->Mass /* TODO: do we use track mass here ?? */
          );

      kin->CalculateHadronKinematics();
      kinTrue->CalculateHadronKinematics();

	  Double_t w = weight->GetWeight(*kin);
	  wTotal += w;

      // apply cuts
      if(kin->CutFull()) {
        // decide which histogram sets to fill
        // -- `v_A` will be the list of bins that this event's variable `A`
        //    will be a part of; we use these lists to determine the list
        //    of histogram sets to fill
        // - check pT bin
        CheckBins( BinScheme("pt"), v_pt, kin->pT );
        CheckBins( BinScheme("x"),  v_x,  kin->x );
        CheckBins( BinScheme("z"),  v_z,  kin->z );
        CheckBins( BinScheme("q"),  v_q,  TMath::Sqrt(kin->Q2) );
        CheckBins( BinScheme("y"),  v_y,  kin->y );


        // build list of histogram sets to fill
        histSetFillList.clear();
        for(int bpt : v_pt) {
          for(int bx : v_x) {
            for(int bz : v_z) {
              for(int bq : v_q) {
                for(int by : v_y) {
                  if(!CheckDiagonal(bpt,bx,bz,bq)) {
                    histSetFillList.push_back(histSet[bpt][bx][bz][bq][by][bFinalState]);
                  };
                };
              };
            };
          };
        };

        // loop through list of histogram sets, and fill them
        for(Histos *H : histSetFillList) {
          // DIS kinematics
<<<<<<< HEAD
          H->Hist("Q2vsX")->Fill(kin->x,kin->Q2);
          H->Hist("Q")->Fill(TMath::Sqrt(kin->Q2));
          H->Hist("x")->Fill(kin->x);
          H->Hist("W")->Fill(kin->W);
          H->Hist("y")->Fill(kin->y);
          // DIS kinematics resolution
          H->Hist("xRes")->Fill(kin->x - kinTrue->x);
=======
          dynamic_cast<TH2*>(H->Hist("Q2vsX"))->Fill(kin->x,kin->Q2,w);
          H->Hist("Q")->Fill(TMath::Sqrt(kin->Q2),w);
          H->Hist("x")->Fill(kin->x,w);
          H->Hist("W")->Fill(kin->W,w);
          H->Hist("y")->Fill(kin->y,w);
>>>>>>> 13a052d1
          // hadron 4-momentum
          H->Hist("pLab")->Fill(kin->pLab,w);
          H->Hist("pTlab")->Fill(kin->pTlab,w);
          H->Hist("etaLab")->Fill(kin->etaLab,w);
          H->Hist("phiLab")->Fill(kin->phiLab,w);
          // hadron kinematics
          H->Hist("z")->Fill(kin->z,w);
          H->Hist("pT")->Fill(kin->pT,w);
          H->Hist("qT")->Fill(kin->qT,w);
          H->Hist("qTq")->Fill(kin->qT/TMath::Sqrt(kin->Q2),w);
          H->Hist("mX")->Fill(kin->mX,w);
          H->Hist("phiH")->Fill(kin->phiH,w);
          H->Hist("phiS")->Fill(kin->phiS,w);
          // cross sections (divide by lumi after all events processed)
          H->Hist("Q_xsec")->Fill(TMath::Sqrt(kin->Q2),w);
        };

        // fill simple tree (not binned)
<<<<<<< HEAD
        // TODO: consider adding a `finalState` cut
        if( writeSimpleTree && histSetFillList.size()>0 ) ST->FillTree();
=======
	// TODO: consider adding a `finalState` cut
        if( writeSimpleTree && histSetFillList.size()>0 ) ST->FillTree(w);
>>>>>>> 13a052d1

      };
    };

    // jet loop
    if(kin->CutDIS()){

	  Double_t wJet = weightJet->GetWeight(*kin);
	  wJetTotal += wJet;

      for(int i = 0; i < kin->jetsRec.size(); i++){
        PseudoJet jet = kin->jetsRec[i];
        kin->CalculateJetKinematics(jet);

        // following same procedure as in track loop	
        CheckBins( BinScheme("pt_jet"), v_pt, kin->pTjet );
        CheckBins( BinScheme("z_jet"), v_z, kin->zjet );
        CheckBins( BinScheme("x"),  v_x,  kin->x );
        CheckBins( BinScheme("q"),  v_q,  TMath::Sqrt(kin->Q2) );
        CheckBins( BinScheme("y"),  v_y,  kin->y );

        histSetFillList.clear();
        for(int bpt : v_pt) {
          for(int bz : v_z) {
            for(int bx : v_x) {
              for(int bq : v_q) {
                for(int by : v_y) {
                  histSetFillList.push_back(histSetJets[bpt][bz][bx][bq][by]);
                };
              };
            };
          };
        };
<<<<<<< HEAD

        for(Histos *H : histSetFillList) {
          H->Hist("pT_jet")->Fill(kin->pTjet);
          H->Hist("mT_jet")->Fill(jet.mt());
          H->Hist("z_jet")->Fill(kin->zjet);
          H->Hist("eta_jet")->Fill(jet.eta());
          H->Hist("qT_jet")->Fill(kin->qTjet);
          H->Hist("qTQ")->Fill(kin->qTjet/sqrt(kin->Q2));
          for(int j = 0; j < kin->jperp.size(); j++){
            H->Hist("jperp")->Fill(kin->jperp[j]);
          };
=======
        for(Histos *H : histSetFillList) {	  
          H->Hist("pT_jet")->Fill(jet.pt(),wJet);
          H->Hist("mT_jet")->Fill(jet.mt(),wJet);
          H->Hist("z_jet")->Fill(zjet,wJet);
          H->Hist("eta_jet")->Fill(jet.eta(),wJet);
>>>>>>> 13a052d1
        };
      };
    };

    #if INCCENTAURO == 1
    for(int brec = 0; brec < NrecMethodBins; brec++){
      TString recname = recMethodName.find(brec)->second;
      kin->CalculateDIS(recname);
      kin->GetBreitFrameJets(itEFlowTrack, itEFlowPhoton, itEFlowNeutralHadron, itParticle);

      if(kin->CutDIS()){
        for(int i = 0; i < kin->breitJetsRec.size(); i++){
          PseudoJet jet = kin->breitJetsRec[i];
          kin->CalculateBreitJetKinematics(jet);

          CheckBins( BinScheme("pt_jet"), v_pt, kin->pTjet );
          CheckBins( BinScheme("z_jet"), v_z, kin->zjet );
          CheckBins( BinScheme("x"),  v_x,  kin->x );
          CheckBins( BinScheme("q"),  v_q,  TMath::Sqrt(kin->Q2) );
          CheckBins( BinScheme("y"),  v_y,  kin->y );

          histSetFillList.clear();
          for(int bpt : v_pt) {
            for(int bz : v_z) {
              for(int bx : v_x) {
                for(int bq : v_q) {
                  for(int by : v_y) {
                    histSetFillList.push_back(histSetBreitJets[bpt][bz][bx][bq][by][brec]);
                  };
                };
              };
            };
          };

          for(Histos *H : histSetFillList) {
            H->Hist("pT_jet")->Fill(kin->pTjet);
            H->Hist("mT_jet")->Fill(jet.mt());
            H->Hist("z_jet")->Fill(kin->zjet);
            H->Hist("eta_jet")->Fill(jet.eta());
            H->Hist("qT_jet")->Fill(kin->qTjet);
            H->Hist("qTQ")->Fill(kin->qTjet/sqrt(kin->Q2));
            for(int j = 0; j < kin->jperp.size(); j++){
              H->Hist("jperp")->Fill(kin->jperp[j]);
            };
          };
        };
      };
    };
    #endif


  };
  cout << "end event loop" << endl;
  // event loop end =========================================================

<<<<<<< HEAD
=======
  Double_t lumi = wTotal/xsecTot; // [nb^-1]
  cout << "Integrated Luminosity:       " << lumi << "/nb" << endl;
  cout << sep << endl;
>>>>>>> 13a052d1

  // print yields in each bin
  cout << sep << endl << "Histogram Entries:" << endl;
  for(Histos *H : histSetList) {
    H->Hist("Q_xsec")->Scale(1./lumi);
    cout << H->GetSetTitle() << " ::: "
         << H->Hist("Q2vsX")->GetEntries()
         << endl;
  };


  // write histograms
  cout << sep << endl;
  outFile->cd();
  if(writeSimpleTree) ST->WriteTree();
  for(Histos *H : histSetList) H->WriteHists(outFile);
  for(Histos *H : histSetList) H->Write();
  for(Histos *H : histSetListJets) H->WriteHists(outFile);
  for(Histos *H : histSetListJets) H->Write();
  #if INCCENTAURO == 1
  for(Histos *H : histSetListBreitJets) H->WriteHists(outfile);
  for(Histos *H : histSetListBreitJets) H->Write();
  #endif
  // write binning schemes
  for(auto const &kv : binSchemes) kv.second->Write(kv.first+"_bins");

  // close output
  outFile->Close();
  cout << outfileName << " written." << endl;

};



//=============================================



// access bin scheme by name
BinSet *Analysis::BinScheme(TString varname) {
  BinSet *ret;
  try { ret = binSchemes.at(varname); }
  catch(const std::out_of_range &ex) {
    cerr << "ERROR: bin scheme "
         << varname << " not found" << endl;
    return nullptr;
  };
  return ret;
};

// add a new bin scheme
void Analysis::AddBinScheme(TString varname, TString vartitle) {
  binSchemes.insert(
    std::pair<TString,BinSet*>(varname,new BinSet(varname,vartitle))
    );
  // TODO: for now, we need to have at least one bin in each dimension,
  // otherwise for loops won't run; when we generalize the `histSet` data
  // structure, hopefully we can also drop this requirement; the current
  // workaround is to add a `full` bin to each dimension
  if(varname!="finalState" && varname!="recMethod") BinScheme(varname)->BuildBin("Full");
};

// add a final state bin
void Analysis::AddFinalState(TString finalStateN, TString finalStateT, Int_t pid_) {
  // get bin number (we are adding a new bin, so new bin number = curent number of bins)
  Int_t binNum = BinScheme("finalState")->GetNumBins();
  // map : pid_ -> bin number
  PIDtoEnum.insert(std::pair<int,int>( pid_, binNum ));
  // map : bin number -> final state name (needed because this isn't stored in `CutDef`)
  finalStateName.insert(std::pair<int,TString>( binNum, finalStateN ));
  // build bin with custom `CutDef` ("custom" means that `CutDef` will not apply cuts,
  // rather the cuts are applied here)
  BinScheme("finalState")->BuildCustomBin(finalStateT);
};

// add reconstruction method bin
void Analysis::AddRecMethod(TString recMethodN, TString recMethodT){
  // creating binning for reconstruction methods, based on above function
  // for final states.
  Int_t binNum = BinScheme("recMethod")->GetNumBins();
  recMethodName.insert(std::pair<int,TString>(binNum, recMethodN));
  BinScheme("recMethod")->BuildCustomBin(recMethodT);
};


// return true, if a diagonal mode is on and this is an
// off-diagonal bin; if a diagonal mode is not on, always
// return false
Bool_t Analysis::CheckDiagonal(int cpt, int cx, int cz, int cq) {
  if(diagonalPtXZ) return ( cpt!=cx || cx!=cz );
  else if(diagonalXZQ) return ( cx!=cz || cz!=cq );
  else return false;
};

// scan through bin set `bs`, checking each one; the vector `v` will
// contain the list of array indices for which the cut on `var` is satisfied
void Analysis::CheckBins(BinSet *bs, std::vector<int> &v, Double_t var) {
  v.clear();
  for(int b=0; b<bs->GetNumBins(); b++) {
    if(bs->Cut(b)->CheckCut(var)) v.push_back(b);
  };
};

// get name of Histos object for specified bin
TString Analysis::GetHistosName(int cpt, int cx, int cz, int cq, int cy, int cfs) {
  TString retStr;
  retStr = "histos_";
  retStr += finalStateName[cfs];
  retStr += Form("_pt%d",cpt);
  retStr += Form("_x%d",cx);
  retStr += Form("_z%d",cz);
  retStr += Form("_q%d",cq);
  retStr += Form("_y%d",cy);
  return retStr;
};
TString Analysis::GetHistosTitle(int cpt, int cx, int cz, int cq, int cy, int cfs) {
  TString retStr;
  retStr  =        BinScheme("finalState")->Cut(cfs)->GetCutTitle();
  retStr += ", " + BinScheme("pt")->Cut(cpt)->GetCutTitle();
  retStr += ", " + BinScheme("x")->Cut(cx)->GetCutTitle();
  retStr += ", " + BinScheme("z")->Cut(cz)->GetCutTitle();
  retStr += ", " + BinScheme("q")->Cut(cq)->GetCutTitle();
  retStr += ", " + BinScheme("y")->Cut(cy)->GetCutTitle();
  return retStr;
};

TString Analysis::GetHistosNameJets(int cpt, int cz, int cx, int cq, int cy) {
  TString retStr;
  retStr = "histosJets_";
  retStr += Form("_pt_jet%d",cpt);
  retStr += Form("_z_jet%d",cz);
  retStr += Form("_x%d",cx);
  retStr += Form("_q%d",cq);
  retStr += Form("_y%d",cy);
  return retStr;
};

TString Analysis::GetHistosTitleJets(int cpt, int cz, int cx, int cq, int cy){
  TString retStr;
  retStr  =        BinScheme("pt_jet")->Cut(cpt)->GetCutTitle();
  retStr += ", " + BinScheme("z_jet")->Cut(cz)->GetCutTitle();
  retStr += ", " + BinScheme("x")->Cut(cx)->GetCutTitle();
  retStr += ", " + BinScheme("q")->Cut(cq)->GetCutTitle();
  retStr += ", " + BinScheme("y")->Cut(cy)->GetCutTitle();
  return retStr;
};
TString Analysis::GetHistosNameBreitJets(int cpt, int cz, int cx, int cq, int cy, int crec) {
  TString retStr;
  retStr = "histosBreitJets_";
  retStr += recMethodName[crec];
  retStr += Form("_pt_jet%d",cpt);
  retStr += Form("_z_jet%d",cz);
  retStr += Form("_x%d",cx);
  retStr += Form("_q%d",cq);
  retStr += Form("_y%d",cy);
  return retStr;
};

TString Analysis::GetHistosTitleBreitJets(int cpt, int cz, int cx, int cq, int cy, int crec){
  TString retStr;
  retStr  =        BinScheme("recMethod")->Cut(crec)->GetCutTitle();
  retStr +=  " " + BinScheme("pt_jet")->Cut(cpt)->GetCutTitle();
  retStr += ", " + BinScheme("z_jet")->Cut(cz)->GetCutTitle();
  retStr += ", " + BinScheme("x")->Cut(cx)->GetCutTitle();
  retStr += ", " + BinScheme("q")->Cut(cq)->GetCutTitle();
  retStr += ", " + BinScheme("y")->Cut(cy)->GetCutTitle();
  return retStr;
};

// destructor
Analysis::~Analysis() {
};
<|MERGE_RESOLUTION|>--- conflicted
+++ resolved
@@ -67,18 +67,8 @@
   kin = new Kinematics(eleBeamEn,ionBeamEn,crossingAngle);
   kinTrue = new Kinematics(eleBeamEn, ionBeamEn, crossingAngle);
   ST = new SimpleTree("tree",kin);
-<<<<<<< HEAD
-=======
   weight = new WeightsUniform();
   weightJet = new WeightsUniform();
-};
-
-
-//=============================================
-// perform the analysis
-//=============================================
-void Analysis::Execute() {
->>>>>>> 13a052d1
 
   // read delphes tree
   TChain *chain = new TChain("Delphes");
@@ -260,7 +250,8 @@
     };
   };
   #endif
-  // calculate integrated luminosity
+
+  // get cross section and number of events
   // - cross sections are hard-coded, coped from pythia output
   Int_t eleBeamEnInt = (Int_t) eleBeamEn;
   Int_t ionBeamEnInt = (Int_t) ionBeamEn;
@@ -277,13 +268,10 @@
   cout << "assumed total cross section: " << xsecTot << " nb" << endl;
   cout << "number of generated events:  " << numGen << endl;
 
-
-<<<<<<< HEAD
-=======
+  // initialize total weights
   Double_t wTotal = 0.;
   Double_t wJetTotal = 0.;
 
->>>>>>> 13a052d1
   // vars
   Double_t eleP,maxEleP;
   int pid,bFinalState;
@@ -333,7 +321,6 @@
     // get hadronic final state variables
     kin->GetHadronicFinalState(itTrack, itEFlowTrack, itEFlowPhoton, itEFlowNeutralHadron, itParticle);
 
-<<<<<<< HEAD
     // calculate DIS kinematics
     kin->CalculateDISbyElectron(); // reconstructed
     kinTrue->CalculateDISbyElectron(); // generated (truth)
@@ -342,8 +329,6 @@
     // TODO: should this have an option for clustering method?
     kin->GetJets(itEFlowTrack, itEFlowPhoton, itEFlowNeutralHadron, itParticle);
 
-=======
->>>>>>> 13a052d1
     // track loop
     itTrack.Reset();
     while(Track *trk = (Track*) itTrack()) {
@@ -418,21 +403,11 @@
         // loop through list of histogram sets, and fill them
         for(Histos *H : histSetFillList) {
           // DIS kinematics
-<<<<<<< HEAD
-          H->Hist("Q2vsX")->Fill(kin->x,kin->Q2);
-          H->Hist("Q")->Fill(TMath::Sqrt(kin->Q2));
-          H->Hist("x")->Fill(kin->x);
-          H->Hist("W")->Fill(kin->W);
-          H->Hist("y")->Fill(kin->y);
-          // DIS kinematics resolution
-          H->Hist("xRes")->Fill(kin->x - kinTrue->x);
-=======
           dynamic_cast<TH2*>(H->Hist("Q2vsX"))->Fill(kin->x,kin->Q2,w);
           H->Hist("Q")->Fill(TMath::Sqrt(kin->Q2),w);
           H->Hist("x")->Fill(kin->x,w);
           H->Hist("W")->Fill(kin->W,w);
           H->Hist("y")->Fill(kin->y,w);
->>>>>>> 13a052d1
           // hadron 4-momentum
           H->Hist("pLab")->Fill(kin->pLab,w);
           H->Hist("pTlab")->Fill(kin->pTlab,w);
@@ -448,16 +423,13 @@
           H->Hist("phiS")->Fill(kin->phiS,w);
           // cross sections (divide by lumi after all events processed)
           H->Hist("Q_xsec")->Fill(TMath::Sqrt(kin->Q2),w);
+          // DIS kinematics resolution
+          H->Hist("xRes")->Fill(kin->x - kinTrue->x,w);
         };
 
         // fill simple tree (not binned)
-<<<<<<< HEAD
         // TODO: consider adding a `finalState` cut
-        if( writeSimpleTree && histSetFillList.size()>0 ) ST->FillTree();
-=======
-	// TODO: consider adding a `finalState` cut
         if( writeSimpleTree && histSetFillList.size()>0 ) ST->FillTree(w);
->>>>>>> 13a052d1
 
       };
     };
@@ -491,26 +463,19 @@
             };
           };
         };
-<<<<<<< HEAD
 
         for(Histos *H : histSetFillList) {
-          H->Hist("pT_jet")->Fill(kin->pTjet);
-          H->Hist("mT_jet")->Fill(jet.mt());
-          H->Hist("z_jet")->Fill(kin->zjet);
-          H->Hist("eta_jet")->Fill(jet.eta());
-          H->Hist("qT_jet")->Fill(kin->qTjet);
-          H->Hist("qTQ")->Fill(kin->qTjet/sqrt(kin->Q2));
-          for(int j = 0; j < kin->jperp.size(); j++){
-            H->Hist("jperp")->Fill(kin->jperp[j]);
+          H->Hist("pT_jet")->Fill(kin->pTjet,wJet);
+          H->Hist("mT_jet")->Fill(jet.mt(),wJet);
+          H->Hist("z_jet")->Fill(kin->zjet,wJet);
+          H->Hist("eta_jet")->Fill(jet.eta(),wJet);
+          H->Hist("qT_jet")->Fill(kin->qTjet,wJet);
+          H->Hist("qTQ")->Fill(kin->qTjet/sqrt(kin->Q2),wJet);
+          for(int j = 0; j < kin->jperp.size(); j++) {
+            H->Hist("jperp")->Fill(kin->jperp[j],wJet);
           };
-=======
-        for(Histos *H : histSetFillList) {	  
-          H->Hist("pT_jet")->Fill(jet.pt(),wJet);
-          H->Hist("mT_jet")->Fill(jet.mt(),wJet);
-          H->Hist("z_jet")->Fill(zjet,wJet);
-          H->Hist("eta_jet")->Fill(jet.eta(),wJet);
->>>>>>> 13a052d1
-        };
+        };
+
       };
     };
 
@@ -565,17 +530,20 @@
   cout << "end event loop" << endl;
   // event loop end =========================================================
 
-<<<<<<< HEAD
-=======
+  // calculate integrated luminosity
   Double_t lumi = wTotal/xsecTot; // [nb^-1]
   cout << "Integrated Luminosity:       " << lumi << "/nb" << endl;
   cout << sep << endl;
->>>>>>> 13a052d1
+
+  // calculate cross sections
+  // TODO: generalize (`if (name contains "xsec") ...`)
+  for(Histos *H : histSetList) {
+    H->Hist("Q_xsec")->Scale(1./lumi);
+  };
 
   // print yields in each bin
   cout << sep << endl << "Histogram Entries:" << endl;
   for(Histos *H : histSetList) {
-    H->Hist("Q_xsec")->Scale(1./lumi);
     cout << H->GetSetTitle() << " ::: "
          << H->Hist("Q2vsX")->GetEntries()
          << endl;
