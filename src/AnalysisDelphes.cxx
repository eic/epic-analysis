#include "AnalysisDelphes.h"

ClassImp(AnalysisDelphes)

using std::map;
using std::vector;
using std::cout;
using std::cerr;
using std::endl;

// constructor
AnalysisDelphes::AnalysisDelphes(
  TString infileName_,
  Double_t eleBeamEn_,
  Double_t ionBeamEn_,
  Double_t crossingAngle_,
  TString outfilePrefix_
) : Analysis(
  infileName_,
  eleBeamEn_,
  ionBeamEn_,
  crossingAngle_,
  outfilePrefix_
) {
  // delphes-specific settings defaults
  /* ... none defined yet ... */
};

//=============================================
// perform the analysis
//=============================================
void AnalysisDelphes::Execute() {

  // setup
  Prepare();

  // read delphes tree
  TChain *chain = new TChain("Delphes");
  for(Int_t idx=0; idx<infiles.size(); ++idx) {
    chain->Add(infiles[idx], inEntries[idx]);
  }
  ExRootTreeReader *tr = new ExRootTreeReader(chain);
  ENT = tr->GetEntries();

  // calculate cross section
  if(maxEvents>0) ENT = maxEvents; // limiter

  // branch iterators
  TObjArrayIter itTrack(tr->UseBranch("Track"));
  TObjArrayIter itElectron(tr->UseBranch("Electron"));
  TObjArrayIter itParticle(tr->UseBranch("Particle"));
  TObjArrayIter itEFlowTrack(tr->UseBranch("EFlowTrack"));
  TObjArrayIter itEFlowPhoton(tr->UseBranch("EFlowPhoton"));
  TObjArrayIter itEFlowNeutralHadron(tr->UseBranch("EFlowNeutralHadron"));
  TObjArrayIter itPIDSystemsTrack(tr->UseBranch("PIDSystemsTrack"));
  TObjArrayIter itmRICHTrack(tr->UseBranch("mRICHTrack"));
  TObjArrayIter itbarrelDIRCTrack(tr->UseBranch("barrelDIRCTrack"));
  TObjArrayIter itdualRICHagTrack(tr->UseBranch("dualRICHagTrack"));
  TObjArrayIter itdualRICHcfTrack(tr->UseBranch("dualRICHcfTrack"));

<<<<<<< HEAD
  // get counts in different Q2 cuts
  cout << "count events..." << endl;
  for(Long64_t e=0; e<ENT; e++) {
    if(e>0&&e%10000==0) cout << (Double_t)e/ENT*100 << "%" << endl;
    tr->ReadEntry(e);
    itParticle.Reset();
    maxElePtrue = 0;
    while(GenParticle *part = (GenParticle*) itParticle()){
      if(part->PID == 11 && part->Status == 1){
        elePtrue = part->PT * TMath::CosH(part->Eta);
        if(elePtrue > maxElePtrue){
          maxElePtrue = elePtrue;
          kinTrue->vecElectron.SetPtEtaPhiM(
              part->PT,
              part->Eta,
              part->Phi,
              Kinematics::ElectronMass()
              );
        };
      };
    };
    kinTrue->CalculateDIS("Ele");
    Double_t Q2 = kinTrue->Q2;
    CountEvent(Q2, chain->GetTreeNumber());
  }

  cout << "count results:" << endl;
  for(Int_t idx=0; idx<inXsecs.size(); ++idx) {
    cout << "\tQ2 > " << inQ2mins[idx]
      << ": xs=" << inXsecs[idx] << ", n=" << inEntries[idx] << endl;
  }
=======
  CalculateEventQ2Weights();
>>>>>>> 9130ebd8

  // event loop =========================================================
  cout << "begin event loop..." << endl;
  int errorCount=0;
  for(Long64_t e=0; e<ENT; e++) {
    if(e>0&&e%10000==0) cout << (Double_t)e/ENT*100 << "%" << endl;
    tr->ReadEntry(e);

    // electron loop
    // - finds max-momentum electron
    itElectron.Reset();
    maxEleP = 0;
    while(Electron *ele = (Electron*) itElectron()) {
      eleP = ele->PT * TMath::CosH(ele->Eta);
      if(eleP>maxEleP) {
        maxEleP = eleP;
        kin->vecElectron.SetPtEtaPhiM(
            ele->PT,
            ele->Eta,
            ele->Phi,
            Kinematics::ElectronMass()
            );
      };
    };
    if(maxEleP<0.001) continue; // no scattered electron found

    // - repeat for truth electron
    itParticle.Reset();
    maxElePtrue = 0;
    bool found_elec = false;
    bool found_ion = false;
    while(GenParticle *part = (GenParticle*) itParticle()){
      if(part->PID == 11 && part->Status == 1){
        elePtrue = part->PT * TMath::CosH(part->Eta);
        if(elePtrue > maxElePtrue){
          maxElePtrue = elePtrue;
          kinTrue->vecElectron.SetPtEtaPhiM(
              part->PT,
              part->Eta,
              part->Phi,
              part->Mass
              );
        };
      };
      if(part->PID == 11 && part->Status == 4){
        if(!found_elec){
          found_elec = true;
          kinTrue->vecEleBeam.SetPtEtaPhiM(
              part->PT,
              part->Eta,
              part->Phi,
              part->Mass
              );
        }else{
          if(++errorCount<100) cerr << "ERROR: Found two beam electrons in one event" << endl;
        };
      };
      if(part->PID != 11 && part->Status == 1){
        if(!found_ion){
          found_ion = true;
          kinTrue->vecIonBeam.SetPtEtaPhiM(
              part->PT,
              part->Eta,
              part->Phi,
              part->Mass
              );
        }else{
          if(++errorCount<100) cerr << "ERROR: Found two beam ions in one event" << endl;
        };
      };
    };
    if(!found_elec){
      if(++errorCount<100) cerr << "ERROR: Didn't find beam electron in event" << endl;
    };
    if(!found_ion){
      if(++errorCount<100) cerr << "ERROR: Didn't find beam ion in event" << endl;
    }
    if(errorCount>=100 && errorCount<1000) { cerr << "ERROR: .... suppressing beam finder errors ...." << endl; errorCount=1000; };

    // get hadronic final state variables
    kin->GetHadronicFinalState(itTrack, itEFlowTrack, itEFlowPhoton, itEFlowNeutralHadron, itParticle, itmRICHTrack, itbarrelDIRCTrack, itdualRICHagTrack, itdualRICHcfTrack);

    // calculate DIS kinematics
    kin->CalculateDIS(reconMethod); // reconstructed
<<<<<<< HEAD
    kinTrue->CalculateDIS("Ele"); // generated (truth)

    Double_t Q2weightFactor = GetEventQ2Weight(kinTrue->Q2, chain->GetTreeNumber());
=======
    kinTrue->CalculateDIS(reconMethod); // generated (truth)
>>>>>>> 9130ebd8

    // get vector of jets
    // TODO: should this have an option for clustering method?
    kin->GetJets(itEFlowTrack, itEFlowPhoton, itEFlowNeutralHadron, itParticle);


    // track loop - - - - - - - - - - - - - - - - - - - - - - - - - - - -
    itTrack.Reset();
    while(Track *trk = (Track*) itTrack()) {
      //cout << e << " " << trk->PID << endl;

      // final state cut
      // - check PID, to see if it's a final state we're interested in for
      //   histograms; if not, proceed to next track
      pid = trk->PID;
      auto kv = PIDtoFinalState.find(pid);
      if(kv!=PIDtoFinalState.end()) finalStateID = kv->second; else continue;
      if(activeFinalStates.find(finalStateID)==activeFinalStates.end()) continue;

      // get parent particle, to check if pion is from vector meson
      GenParticle *trkParticle = (GenParticle*)trk->Particle.GetObject();
      TObjArray *brParticle = (TObjArray*)itParticle.GetCollection();
      GenParticle *parentParticle = (GenParticle*)brParticle->At(trkParticle->M1);
      int parentPID = (parentParticle->PID); // TODO: this is not used yet...

      // calculate hadron kinematics
      kin->vecHadron.SetPtEtaPhiM(
          trk->PT,
          trk->Eta,
          trk->Phi,
          trk->Mass /* TODO: do we use track mass here ?? */
          );
      GenParticle* trkPart = (GenParticle*)trk->Particle.GetObject();
      kinTrue->vecHadron.SetPtEtaPhiM(
          trkPart->PT,
          trkPart->Eta,
          trkPart->Phi,
          trkPart->Mass /* TODO: do we use track mass here ?? */
          );

      kin->CalculateHadronKinematics();
      kinTrue->CalculateHadronKinematics();

      // asymmetry injection
      //kin->InjectFakeAsymmetry(); // sets tSpin, based on reconstructed kinematics
      //kinTrue->InjectFakeAsymmetry(); // sets tSpin, based on generated kinematics
      //kin->tSpin = kinTrue->tSpin; // copy to "reconstructed" tSpin
  
      // Get index of file that the event comes from.
      Double_t Q2weightFactor = GetEventQ2Weight(kinTrue->Q2, chain->GetTreeNumber());
      wTrack = Q2weightFactor * weight->GetWeight(*kinTrue);
      wTrackTotal += wTrack;

      // fill track histograms in activated bins
      FillHistosTracks();

      // fill simple tree
      // - not binned
      // - `activeEvent` is only true if at least one bin gets filled for this track
      // - TODO [critical]: add a `finalState` cut (also needed in AnalysisDD4hep)
      if( writeSimpleTree && activeEvent ) ST->FillTree(wTrack);

      // tests
      //kin->ValidateHeadOnFrame();

    }; // end track loop


    // jet loop - - - - - - - - - - - - - - - - - - - - - - - - - - - -
    finalStateID = "jet";
    if(activeFinalStates.find(finalStateID)!=activeFinalStates.end()) {

      #if INCCENTAURO == 1
      if(useBreitJets) kin->GetBreitFrameJets(itEFlowTrack, itEFlowPhoton, itEFlowNeutralHadron, itParticle);
      #endif

      Double_t Q2weightFactor = GetEventQ2Weight(kinTrue->Q2, chain->GetTreeNumber());
      wJet = Q2weightFactor * weightJet->GetWeight(*kinTrue); // TODO: should we separate weights for breit and non-breit jets?
      wJetTotal += wJet;

      Int_t nJets;
      if(useBreitJets) nJets = kin->breitJetsRec.size();
      else      nJets = kin->jetsRec.size();

      for(int i = 0; i < kin->jetsRec.size(); i++){

        if(useBreitJets) {
          #if INCCENTAURO == 1
          jet = kin->breitJetsRec[i];
          kin->CalculateBreitJetKinematics(jet);
          #endif
        } else {
          jet = kin->jetsRec[i];
          kin->CalculateJetKinematics(jet);
        };

        // fill jet histograms in activated bins
        FillHistosJets();

      };
    }; // end jet loop

  };
  cout << "end event loop" << endl;
  // event loop end =========================================================


  // finish execution
  Finish();
};


// destructor
AnalysisDelphes::~AnalysisDelphes() {
};
<|MERGE_RESOLUTION|>--- conflicted
+++ resolved
@@ -58,41 +58,7 @@
   TObjArrayIter itdualRICHagTrack(tr->UseBranch("dualRICHagTrack"));
   TObjArrayIter itdualRICHcfTrack(tr->UseBranch("dualRICHcfTrack"));
 
-<<<<<<< HEAD
-  // get counts in different Q2 cuts
-  cout << "count events..." << endl;
-  for(Long64_t e=0; e<ENT; e++) {
-    if(e>0&&e%10000==0) cout << (Double_t)e/ENT*100 << "%" << endl;
-    tr->ReadEntry(e);
-    itParticle.Reset();
-    maxElePtrue = 0;
-    while(GenParticle *part = (GenParticle*) itParticle()){
-      if(part->PID == 11 && part->Status == 1){
-        elePtrue = part->PT * TMath::CosH(part->Eta);
-        if(elePtrue > maxElePtrue){
-          maxElePtrue = elePtrue;
-          kinTrue->vecElectron.SetPtEtaPhiM(
-              part->PT,
-              part->Eta,
-              part->Phi,
-              Kinematics::ElectronMass()
-              );
-        };
-      };
-    };
-    kinTrue->CalculateDIS("Ele");
-    Double_t Q2 = kinTrue->Q2;
-    CountEvent(Q2, chain->GetTreeNumber());
-  }
-
-  cout << "count results:" << endl;
-  for(Int_t idx=0; idx<inXsecs.size(); ++idx) {
-    cout << "\tQ2 > " << inQ2mins[idx]
-      << ": xs=" << inXsecs[idx] << ", n=" << inEntries[idx] << endl;
-  }
-=======
   CalculateEventQ2Weights();
->>>>>>> 9130ebd8
 
   // event loop =========================================================
   cout << "begin event loop..." << endl;
@@ -177,13 +143,7 @@
 
     // calculate DIS kinematics
     kin->CalculateDIS(reconMethod); // reconstructed
-<<<<<<< HEAD
     kinTrue->CalculateDIS("Ele"); // generated (truth)
-
-    Double_t Q2weightFactor = GetEventQ2Weight(kinTrue->Q2, chain->GetTreeNumber());
-=======
-    kinTrue->CalculateDIS(reconMethod); // generated (truth)
->>>>>>> 9130ebd8
 
     // get vector of jets
     // TODO: should this have an option for clustering method?
