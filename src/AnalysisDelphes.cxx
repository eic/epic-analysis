--- conflicted
+++ resolved
@@ -148,7 +148,6 @@
     // get vector of jets
     // TODO: should this have an option for clustering method?
     kin->GetJets(itEFlowTrack, itEFlowPhoton, itEFlowNeutralHadron, itParticle);
-<<<<<<< HEAD
     
     // asymmetry injection
     //kin->InjectFakeAsymmetry(); // sets tSpin, based on reconstructed kinematics
@@ -159,9 +158,6 @@
     wTrack = Q2weightFactor * weight->GetWeight(*kinTrue);
     wTrackTotal += wTrack;
 
-=======
-   
->>>>>>> 8866470d
     // track loop - - - - - - - - - - - - - - - - - - - - - - - - - - - -
     itTrack.Reset();
     while(Track *trk = (Track*) itTrack()) {
